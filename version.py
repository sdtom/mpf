--- conflicted
+++ resolved
@@ -1,8 +1,4 @@
-<<<<<<< HEAD
-__version_info__ = ('0', '22', '0-led8')
-=======
-__version_info__ = ('0', '22', '0-dev4')
->>>>>>> 8108109f
+__version_info__ = ('0', '22', '0-dev8')
 __version__ = '.'.join(__version_info__)
 
 __bcp_version_info__ = ('1', '0')
@@ -14,5 +10,5 @@
 
 
 version_str = "MPF v{} (config_version={}, BCP v{})".format(__version__,
-                                                           __config_version__,
-                                                           __bcp_version__)+                                                            __config_version__,
+                                                            __bcp_version__)