"""Holds various Version strings of MPF.

This modules holds the MPF version strings, including the version of BCP it
needs and the config file version it needs.

It's used internally for all sorts of things, from printing the output of the
`mpf --version` command, to making sure any processes connected via BCP are
the proper versions, to automatically triggering new builds and deployments to
PyPI.

"""

<<<<<<< HEAD
__version__ = '0.50.0-dev.5'
=======
__version__ = '0.50.0-dev.57'
'''The full version of MPF.'''

>>>>>>> 66db8c78
__short_version__ = '0.50'
'''The major.minor version of MPF.'''

__bcp_version__ = '1.1'
'''The version of BCP this build of MPF uses.'''

__config_version__ = '5'
'''The config file version this build of MPF uses.'''

__show_version__ = '5'
'''The show format version this build of MPF uses.'''

version = "MPF v{}".format(__version__)
'''A friendly version string for this build of MPF.'''

extended_version = "MPF v{}, Config version:{}, Show version: {}, " \
                   "BCP version:{}".format(__version__, __config_version__,
                                           __show_version__, __bcp_version__)
'''An extended version string that includes the MPF version, show version,
and BCP versions used in this build of MPF.'''

__api__ = ['version',
           '__short_version__',
           '__bcp_version__',
           '__config_version__',
           '__show_version__',
           'version',
           'extended_version']<|MERGE_RESOLUTION|>--- conflicted
+++ resolved
@@ -10,13 +10,9 @@
 
 """
 
-<<<<<<< HEAD
-__version__ = '0.50.0-dev.5'
-=======
 __version__ = '0.50.0-dev.57'
 '''The full version of MPF.'''
 
->>>>>>> 66db8c78
 __short_version__ = '0.50'
 '''The major.minor version of MPF.'''
 
