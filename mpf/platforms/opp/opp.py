"""OPP Hardware interface.

Contains the hardware interface and drivers for the Open Pinball Project
platform hardware, including the solenoid, input, incandescent, and neopixel
boards.
"""
import logging
import asyncio
from typing import Dict
from typing import List

from mpf.platforms.opp.opp_neopixel import OPPNeopixel

from typing import Dict
from typing import List
from typing import Set

from mpf.platforms.base_serial_communicator import BaseSerialCommunicator
from mpf.platforms.opp.opp_coil import OPPSolenoid

from mpf.platforms.opp.opp_coil import OPPSolenoidCard
from mpf.platforms.opp.opp_incand import OPPIncand
from mpf.platforms.opp.opp_incand import OPPIncandCard
from mpf.platforms.opp.opp_neopixel import OPPNeopixel
from mpf.platforms.opp.opp_neopixel import OPPNeopixelCard
from mpf.platforms.opp.opp_switch import OPPInputCard
from mpf.platforms.opp.opp_rs232_intf import OppRs232Intf
from mpf.devices.driver import ConfiguredHwDriver
from mpf.core.platform import SwitchPlatform, DriverPlatform, LightsPlatform

# Minimum firmware versions needed for this module
from mpf.platforms.opp.opp_switch import OPPSwitch

MIN_FW = 0x00000100
BAD_FW_VERSION = 0x01020304


# pylint: disable-msg=too-many-instance-attributes
class HardwarePlatform(LightsPlatform, SwitchPlatform, DriverPlatform):

    """Platform class for the OPP hardware.

    Args:
        machine: The main ``MachineController`` instance.

    """

    def __init__(self, machine) -> None:
        """Initialise OPP platform."""
        super(HardwarePlatform, self).__init__(machine)
        self.log = logging.getLogger('OPP')
        self.log.info("Configuring OPP hardware.")

<<<<<<< HEAD
        self.opp_connection = {}            # type: Dict[str, OPPSerialCommunicator]
        self.serial_connections = set()     # type: Set[OPPSerialCommunicator]
        self.opp_incands = []               # type: List[OPPIncandCard]
        # TODO: refactor this into the OPPIncandCard
        self.incandDict = dict()            # type: Dict[str, OPPIncand]
        self.opp_solenoid = []              # type: List[OPPSolenoidCard]
        # TODO: refactor this into the OPPSolenoidCard
        self.solDict = dict()               # type: Dict[str, OPPSolenoid]
        self.opp_inputs = []                # type: List[OPPInputCard]
        # TODO: refactor this into the OPPInputCard
        self.inpDict = dict()               # type: Dict[str, OPPSwitch]
        # TODO: remove this or opp_inputs
        self.inpAddrDict = dict()           # type: Dict[str, OPPInputCard]
        self.read_input_msg = {}            # type: Dict[str, bytearray]
        self.opp_neopixels = []             # type: List[OPPNeopixelCard]
        # TODO: remove this or opp_neopixels
        self.neoCardDict = dict()           # type: Dict[str, OPPNeopixelCard]
        # TODO: refactor this into the OPPNeopixelCard
        self.neoDict = dict()               # type: Dict[str, OPPNeopixel]
=======
        self.opp_connection = {}    # type: {OPPSerialCommunicator}
        self.serial_connections = set()
        self.opp_incands = []
        self.incandDict = dict()
        self.opp_solenoid = []
        self.solDict = dict()
        self.opp_inputs = []
        self.inpDict = dict()
        self.inpAddrDict = dict()
        self.read_input_msg = {}
        self.opp_neopixels = []     # type: List[OPPNeopixelCard]
        self.neoCardDict = dict()
        self.neoDict = dict()   # type: Dict[str, OPPNeopixel]
>>>>>>> 7be667c6
        self.numGen2Brd = 0
        self.gen2AddrArr = {}               # type: Dict[str, List[int]]
        self.badCRC = 0
        self.minVersion = 0xffffffff
<<<<<<< HEAD
        self._poll_task = None              # type: asyncio.Task
        self._light_update_task = None      # type: asyncio.Task
=======
        self._poll_task = None
>>>>>>> 7be667c6

        self.features['tickless'] = True

        self.config = self.machine.config['opp']
        self.machine.config_validator.validate_config("opp", self.config)

        self.machine_type = (
            self.machine.config['hardware']['driverboards'].lower())

        if self.machine_type == 'gen1':
            raise AssertionError("Original OPP boards not currently supported.")
        elif self.machine_type == 'gen2':
            self.log.debug("Configuring the OPP Gen2 boards")
        else:
            raise AssertionError('Invalid driverboards type: {}'.format(self.machine_type))

        # Only including responses that should be received
        self.opp_commands = {
            ord(OppRs232Intf.INV_CMD): self.inv_resp,
            ord(OppRs232Intf.EOM_CMD): self.eom_resp,
            ord(OppRs232Intf.GET_GEN2_CFG): self.get_gen2_cfg_resp,
            ord(OppRs232Intf.READ_GEN2_INP_CMD): self.read_gen2_inp_resp_initial,
            ord(OppRs232Intf.GET_GET_VERS_CMD): self.vers_resp,
        }

    def initialize(self):
        """Initialise connections to OPP hardware."""
        self._connect_to_hardware()
        self.opp_commands[ord(OppRs232Intf.READ_GEN2_INP_CMD)] = self.read_gen2_inp_resp
        self._poll_task = self.machine.clock.loop.create_task(self._poll_sender())
        self._poll_task.add_done_callback(self._done)

    def stop(self):
        """Stop hardware and close connections."""
        if self._poll_task:
            self._poll_task.cancel()

        for connections in self.serial_connections:
            connections.stop()

    def __repr__(self):
        """String representation."""
        return '<Platform.OPP>'

    def process_received_message(self, chain_serial, msg):
        """Send an incoming message from the OPP hardware to the proper method for servicing.

        Args:
            chain_serial: Serial of the chain which received the message.
            msg: Message to parse.
        """
        if len(msg) >= 1:
            if ((msg[0] >= ord(OppRs232Intf.CARD_ID_GEN2_CARD)) and
                    (msg[0] < (ord(OppRs232Intf.CARD_ID_GEN2_CARD) + 0x20))):
                if len(msg) >= 2:
                    cmd = msg[1]
                else:
                    cmd = OppRs232Intf.ILLEGAL_CMD
            # Look for EOM or INV commands
            elif msg[0] == ord(OppRs232Intf.INV_CMD) or msg[0] == ord(OppRs232Intf.EOM_CMD):
                cmd = msg[0]
            else:
                cmd = OppRs232Intf.ILLEGAL_CMD
        else:
            # No messages received, fake an EOM
            cmd = OppRs232Intf.EOM_CMD

        # Can't use try since it swallows too many errors for now
        if cmd in self.opp_commands:
            self.opp_commands[cmd](chain_serial, msg)
        else:
            self.log.warning("Received unknown serial command?%s. (This is "
                             "very worrisome.)", "".join(" 0x%02x" % b for b in msg))

            # TODO: This means synchronization is lost.  Send EOM characters
            #  until they come back

    def _connect_to_hardware(self):
        """Connect to each port from the config.

        This process will cause the OPPSerialCommunicator to figure out which chains they've connected to
        and to register themselves.
        """
        for port in self.config['ports']:
            self.serial_connections.add(OPPSerialCommunicator(
                platform=self, port=port, baud=self.config['baud']))

    def register_processor_connection(self, serial_number, communicator):
        """Register the processors to the platform.

        Args:
            serial_number: Serial number of chain.
            communicator: Instance of OPPSerialCommunicator
        """
        self.opp_connection[serial_number] = communicator

    def send_to_processor(self, chain_serial, msg):
        """Send message to processor with specific serial number.

        Args:
            chain_serial: Serial of the processor.
            msg: Message to send.
        """
        self.opp_connection[chain_serial].send(msg)

    def update_incand(self):
        """Update all the incandescents connected to OPP hardware.

        This is done once per game loop if changes have been made.

        It is currently assumed that the oversampling will guarantee proper communication
        with the boards.  If this does not end up being the case, this will be changed
        to update all the incandescents each loop.

        Note:  This could be made much more efficient by supporting a command
        that simply sets the state of all 32 of the LEDs as either on or off.
        """
        for incand in self.opp_incands:
            whole_msg = bytearray()
            # Check if any changes have been made
            if (incand.oldState ^ incand.newState) != 0:
                # Update card
                incand.oldState = incand.newState
                msg = bytearray()
                msg.append(incand.addr)
                msg.extend(OppRs232Intf.INCAND_CMD)
                msg.extend(OppRs232Intf.INCAND_SET_ON_OFF)
                msg.append((incand.newState >> 24) & 0xff)
                msg.append((incand.newState >> 16) & 0xff)
                msg.append((incand.newState >> 8) & 0xff)
                msg.append(incand.newState & 0xff)
                msg.extend(OppRs232Intf.calc_crc8_whole_msg(msg))
                whole_msg.extend(msg)

            if len(whole_msg) != 0:
                whole_msg.extend(OppRs232Intf.EOM_CMD)
                send_cmd = bytes(whole_msg)

                self.send_to_processor(incand.chain_serial, send_cmd)
                self.log.debug("Update incand cmd:%s", "".join(" 0x%02x" % b for b in send_cmd))

    @classmethod
    def get_coil_config_section(cls):
        """Return coil config section."""
        return "opp_coils"

    def get_hw_switch_states(self):
        """Get initial hardware switch states."""
        hw_states = dict()
        for opp_inp in self.opp_inputs:
            curr_bit = 1
            for index in range(0, 32):
                if (curr_bit & opp_inp.mask) != 0:
                    if (curr_bit & opp_inp.oldState) == 0:
                        hw_states[opp_inp.chain_serial + '-' + opp_inp.cardNum + '-' + str(index)] = 1
                    else:
                        hw_states[opp_inp.chain_serial + '-' + opp_inp.cardNum + '-' + str(index)] = 0
                curr_bit <<= 1
        return hw_states

    def inv_resp(self, chain_serial, msg):
        """Parse inventory response.

        Args:
            chain_serial: Serial of the chain which received the message.
            msg: Message to parse.
        """
        # TODO: use chain_serial/move to serial communicator
        self.log.debug("Received Inventory Response:%s", "".join(" 0x%02x" % b for b in msg))

        index = 1
        self.gen2AddrArr[chain_serial] = []
        while msg[index] != ord(OppRs232Intf.EOM_CMD):
            if (msg[index] & ord(OppRs232Intf.CARD_ID_TYPE_MASK)) == ord(OppRs232Intf.CARD_ID_GEN2_CARD):
                self.numGen2Brd += 1
                self.gen2AddrArr[chain_serial].append(msg[index])
            index += 1
        self.log.debug("Found %d Gen2 OPP boards.", self.numGen2Brd)

    @staticmethod
    def eom_resp(chain_serial, msg):
        """Process an EOM.

        Args:
            chain_serial: Serial of the chain which received the message.
            msg: Message to parse.
        """
        # An EOM command can be used to resynchronize communications if message synch is lost
        pass

    def _parse_gen2_board(self, chain_serial, msg, read_input_msg):
        has_neo = False
        wing_index = 0
        sol_mask = 0
        inp_mask = 0
        incand_mask = 0
        while wing_index < OppRs232Intf.NUM_G2_WING_PER_BRD:
            if msg[2 + wing_index] == ord(OppRs232Intf.WING_SOL):
                sol_mask |= (0x0f << (4 * wing_index))
                inp_mask |= (0x0f << (8 * wing_index))
            elif msg[2 + wing_index] == ord(OppRs232Intf.WING_INP):
                inp_mask |= (0xff << (8 * wing_index))
            elif msg[2 + wing_index] == ord(OppRs232Intf.WING_INCAND):
                incand_mask |= (0xff << (8 * wing_index))
            elif msg[2 + wing_index] == ord(OppRs232Intf.WING_NEO):
                has_neo = True
            wing_index += 1
        if incand_mask != 0:
            self.opp_incands.append(OPPIncandCard(chain_serial, msg[0], incand_mask, self.incandDict, self.machine))
        if sol_mask != 0:
            self.opp_solenoid.append(
                OPPSolenoidCard(chain_serial, msg[0], sol_mask, self.solDict, self))
        if inp_mask != 0:
            # Create the input object, and add to the command to read all inputs
            self.opp_inputs.append(OPPInputCard(chain_serial, msg[0], inp_mask, self.inpDict,
                                   self.inpAddrDict))

            # Add command to read all inputs to read input message
            inp_msg = bytearray()
            inp_msg.append(msg[0])
            inp_msg.extend(OppRs232Intf.READ_GEN2_INP_CMD)
            inp_msg.append(0)
            inp_msg.append(0)
            inp_msg.append(0)
            inp_msg.append(0)
            inp_msg.extend(OppRs232Intf.calc_crc8_whole_msg(inp_msg))
            read_input_msg.extend(inp_msg)

        if has_neo:
            self.opp_neopixels.append(OPPNeopixelCard(chain_serial, msg[0], self.neoCardDict, self))

    def get_gen2_cfg_resp(self, chain_serial, msg):
        """Process cfg response.

        Args:
            chain_serial: Serial of the chain which received the message.
            msg: Message to parse.
        """
        # Multiple get gen2 cfg responses can be received at once
        self.log.debug("Received Gen2 Cfg Response:%s", "".join(" 0x%02x" % b for b in msg))
        curr_index = 0
        read_input_msg = bytearray()
        while True:
            # check that message is long enough
            if len(msg) < curr_index + 6:
                self.log.warning("Msg is too short: %s.", "".join(" 0x%02x" % b for b in msg))
                self.opp_connection[chain_serial].lost_synch()
            # Verify the CRC8 is correct
            crc8 = OppRs232Intf.calc_crc8_part_msg(msg, curr_index, 6)
            if msg[curr_index + 6] != ord(crc8):
                self.badCRC += 1
                self.log.warning("Msg contains bad CRC:%s.", "".join(" 0x%02x" % b for b in msg))
                break
            else:
                self._parse_gen2_board(chain_serial, msg[curr_index:curr_index + 6], read_input_msg)

            if msg[curr_index + 7] == ord(OppRs232Intf.EOM_CMD):
                break
            elif msg[curr_index + 8] == ord(OppRs232Intf.GET_GEN2_CFG):
                curr_index += 7
            else:
                self.log.warning("Malformed GET_GEN2_CFG response:%s.",
                                 "".join(" 0x%02x" % b for b in msg))
                self.opp_connection[chain_serial].lost_synch()
                break

        read_input_msg.extend(OppRs232Intf.EOM_CMD)
        self.read_input_msg[chain_serial] = bytes(read_input_msg)

    def vers_resp(self, chain_serial, msg):
        """Process version response.

        Args:
            chain_serial: Serial of the chain which received the message.
            msg: Message to parse.
        """
        # Multiple get version responses can be received at once
        self.log.debug("Received Version Response:%s", "".join(" 0x%02x" % b for b in msg))
        end = False
        curr_index = 0
        while not end:
            # Verify the CRC8 is correct
            crc8 = OppRs232Intf.calc_crc8_part_msg(msg, curr_index, 6)
            if msg[curr_index + 6] != ord(crc8):
                self.badCRC += 1
                hex_string = "".join(" 0x%02x" % b for b in msg)
                self.log.warning("Msg contains bad CRC:%s.", hex_string)
                end = True
            else:
                version = (msg[curr_index + 2] << 24) | \
                    (msg[curr_index + 3] << 16) | \
                    (msg[curr_index + 4] << 8) | \
                    msg[curr_index + 5]
                self.log.debug("Firmware version: %d.%d.%d.%d", msg[curr_index + 2],
                               msg[curr_index + 3], msg[curr_index + 4],
                               msg[curr_index + 5])
                if version < self.minVersion:
                    self.minVersion = version
                if version == BAD_FW_VERSION:
                    raise AssertionError("Original firmware sent only to Brian before adding "
                                         "real version numbers. The firmware must be updated before "
                                         "MPF will work.")
            if not end:
                if msg[curr_index + 7] == ord(OppRs232Intf.EOM_CMD):
                    end = True
                elif msg[curr_index + 8] == ord(OppRs232Intf.GET_GET_VERS_CMD):
                    curr_index += 7
                else:
                    hex_string = "".join(" 0x%02x" % b for b in msg)
                    self.log.warning("Malformed GET_VERS_CMD response:%s.", hex_string)
                    end = True
                    self.opp_connection[chain_serial].lost_synch()

    def read_gen2_inp_resp_initial(self, chain_serial, msg):
        """Read initial switch states.

        Args:
            chain_serial: Serial of the chain which received the message.
            msg: Message to parse.
        """
        # Verify the CRC8 is correct
        if len(msg) < 6:
            raise AssertionError("Received too short initial input response: " + "".join(" 0x%02x" % b for b in msg))
        crc8 = OppRs232Intf.calc_crc8_part_msg(msg, 0, 6)
        if msg[6] != ord(crc8):
            self.badCRC += 1
            self.log.warning("Msg contains bad CRC:%s.", "".join(" 0x%02x" % b for b in msg))
        else:
            opp_inp = self.inpAddrDict[chain_serial + '-' + str(msg[0])]
            new_state = (msg[2] << 24) | \
                (msg[3] << 16) | \
                (msg[4] << 8) | \
                msg[5]

            opp_inp.oldState = new_state

    def read_gen2_inp_resp(self, chain_serial, msg):
        """Read switch changes.

        Args:
            chain_serial: Serial of the chain which received the message.
            msg: Message to parse.
        """
        # Single read gen2 input response.  Receive function breaks them down

        # Verify the CRC8 is correct
        if len(msg) < 6:
            self.log.warning("Msg too shortC: %s.", "".join(" 0x%02x" % b for b in msg))
            self.opp_connection[chain_serial].lost_synch()
            return

        crc8 = OppRs232Intf.calc_crc8_part_msg(msg, 0, 6)
        if msg[6] != ord(crc8):
            self.badCRC += 1
            self.log.warning("Msg contains bad CRC:%s.", "".join(" 0x%02x" % b for b in msg))
        else:
            opp_inp = self.inpAddrDict[chain_serial + '-' + str(msg[0])]
            new_state = (msg[2] << 24) | \
                (msg[3] << 16) | \
                (msg[4] << 8) | \
                msg[5]

            # Update the state which holds inputs that are active
            changes = opp_inp.oldState ^ new_state
            if changes != 0:
                curr_bit = 1
                for index in range(0, 32):
                    if (curr_bit & changes) != 0:
                        if (curr_bit & new_state) == 0:
                            self.machine.switch_controller.process_switch_by_num(
                                state=1,
                                num=opp_inp.chain_serial + '-' + opp_inp.cardNum + '-' + str(index),
                                platform=self)
                        else:
                            self.machine.switch_controller.process_switch_by_num(
                                state=0,
                                num=opp_inp.chain_serial + '-' + opp_inp.cardNum + '-' + str(index),
                                platform=self)
                    curr_bit <<= 1
            opp_inp.oldState = new_state

    def reconfigure_driver(self, driver, use_hold: bool):
        """Reconfigure a driver.

        Args:
            driver: Driver object.
            use_hold: Whether this driver stays enabled after a trigger or not.
        """
        # If hold is 0, set the auto clear bit
        if not use_hold:
            cmd = ord(OppRs232Intf.CFG_SOL_AUTO_CLR)
            driver.hw_driver.can_be_pulsed = True
            hold = 0
        else:
            cmd = 0
            driver.hw_driver.can_be_pulsed = False
            hold = self.get_hold_value(driver)
            if not hold:
                raise AssertionError("Hold may not be 0")
            if hold >= 16:
                hold = 15
                if self.minVersion >= 0x00020000:
                    # set flag for full power
                    cmd += ord(OppRs232Intf.CFG_SOL_ON_OFF)

        # TODO: implement separate hold power (0-f) and minimum off time (0-7)
        minimum_off = self.get_minimum_off_time(driver)

        if driver.hw_driver.use_switch:
            cmd += ord(OppRs232Intf.CFG_SOL_USE_SWITCH)

        _, solenoid = driver.config['number'].split('-')
        pulse_len = self._get_pulse_ms_value(driver)

        msg = bytearray()
        msg.append(driver.hw_driver.solCard.addr)
        msg.extend(OppRs232Intf.CFG_IND_SOL_CMD)
        msg.append(int(solenoid))
        msg.append(cmd)
        msg.append(pulse_len)
        msg.append(hold + (minimum_off << 4))
        msg.extend(OppRs232Intf.calc_crc8_whole_msg(msg))
        msg.extend(OppRs232Intf.EOM_CMD)
        final_cmd = bytes(msg)

        self.log.debug("Writing individual config: %s", "".join(" 0x%02x" % b for b in final_cmd))
        self.send_to_processor(driver.hw_driver.solCard.chain_serial, final_cmd)

    def _get_dict_index(self, input_str):
        try:
            chain_str, card_str, number_str = input_str.split("-")
        except ValueError:
            chain_str = '0'
            try:
                card_str, number_str = input_str.split("-")
            except ValueError:
                card_str = '0'
                number_str = input_str

        if chain_str not in self.config['chains']:
            if len(self.config['ports']) > 1:
                raise AssertionError("Chain {} is unconfigured".format(chain_str))
            else:
                # when there is only one port, use only available chain
                chain_serial = list(self.serial_connections)[0].chain_serial
        else:
            chain_serial = self.config['chains'][chain_str]

        return chain_serial + "-" + card_str + "-" + number_str

    def configure_driver(self, config: dict):
        """Configure a driver.

        Args:
            config: Config dict.
        """
        if not self.opp_connection:
            raise AssertionError("A request was made to configure an OPP solenoid, "
                                 "but no OPP connection is available")

        number = self._get_dict_index(config['number'])

        if number not in self.solDict:
            raise AssertionError("A request was made to configure an OPP solenoid "
                                 "with number {} which doesn't exist".format(config['number']))

        # Use new update individual solenoid command
        opp_sol = self.solDict[number]
        if not config['pulse_ms']:
            config['pulse_ms'] = self.machine.config['mpf']['default_pulse_ms']
        opp_sol.config = config
        self.log.debug("Config driver %s, %s, %s", number,
                       opp_sol.config['pulse_ms'], opp_sol.config['hold_power'])

        hold = self.get_hold_value(opp_sol)
        self.reconfigure_driver(ConfiguredHwDriver(opp_sol, {}), hold != 0)

        _, _, coil_num = number.split("-")
        coil_num = int(coil_num)
        # calculate the default input and remove it by default
        switch_num = int(coil_num - (coil_num % 4)) * 2 + (coil_num % 4)
        self._remove_switch_coil_mapping(switch_num, opp_sol)

        return opp_sol

    def configure_switch(self, config: dict):
        """Configure a switch.

        Args:
            config: Config dict.
        """
        # A switch is termed as an input to OPP
        if not self.opp_connection:
            raise AssertionError("A request was made to configure an OPP switch, "
                                 "but no OPP connection is available")

        number = self._get_dict_index(config['number'])

        if number not in self.inpDict:
            raise AssertionError("A request was made to configure an OPP switch "
                                 "with number %s which doesn't exist", number)

        return self.inpDict[number]

    def parse_light_number_to_channels(self, number: str, subtype: str):
        """Parse number and subtype to channel."""
        if subtype == "matrix":
            return [
                {
                    "number": self._get_dict_index(number)
                }
            ]
        elif not subtype or subtype == "led":
            return [
                {
                    "number": self._get_dict_index(number) + "-0"
                },
                {
                    "number": self._get_dict_index(number) + "-1"
                },
                {
                    "number": self._get_dict_index(number) + "-2"
                },
            ]
        else:
            raise AssertionError("Unknown subtype {}".format(subtype))

    def configure_light(self, number, subtype, platform_settings):
        """Configure a led or matrix light."""
        if not self.opp_connection:
            raise AssertionError("A request was made to configure an OPP light, "
                                 "but no OPP connection is available")
        if not subtype or subtype == "led":
            chain_serial, card, pixel_num, index_str = number.split('-')
            index = chain_serial + '-' + card
            if index not in self.neoCardDict:
                raise AssertionError("A request was made to configure an OPP neopixel "
                                     "with card number %s which doesn't exist", card)

            neo = self.neoCardDict[index]
            channel = neo.add_channel(int(pixel_num), self.neoDict, index_str)
            return channel
        elif subtype == "matrix":
            if number not in self.incandDict:
                raise AssertionError("A request was made to configure a OPP matrix "
                                     "light (incand board), with number %s "
                                     "which doesn't exist", number)

            return self.incandDict[number]
        else:
            raise AssertionError("Unknown subtype {}".format(subtype))

    def light_sync(self):
        """Update lights."""
        # first neo pixels
        for light in self.neoDict.values():
            if light.dirty:
                light.update_color()

        # then incandescents
        self.update_incand()

    @staticmethod
    def _done(future):  # pragma: no cover
        """Evaluate result of task.

        Will raise exceptions from within task.
        """
        future.result()

    @asyncio.coroutine
    def _poll_sender(self):
        """Poll switches."""
        while True:
            for chain_serial in self.read_input_msg:
                self.send_to_processor(chain_serial, self.read_input_msg[chain_serial])
                yield from self.opp_connection[chain_serial].writer.drain()
                # the line above saturates the link and seems to overhelm the hardware. limit it to 100Hz
                yield from asyncio.sleep(.01, loop=self.machine.clock.loop)

    @asyncio.coroutine
    def _update_lights(self):
        """Update matrix lights."""
        while True:
            self.update_incand()
            for connection in self.opp_connection.values():
                yield from connection.writer.drain()
            # limit to 50Hz
            yield from asyncio.sleep(.02, loop=self.machine.clock.loop)

    def _verify_coil_and_switch_fit(self, switch, coil):
        chain_serial, card, solenoid = coil.hw_driver.number.split('-')
        sw_chain_serial, sw_card, sw_num = switch.hw_switch.number.split('-')
        matching_sw = ((int(solenoid) & 0x0c) << 1) | (int(solenoid) & 0x03)
        if self.minVersion >= 0x00020000:
            if chain_serial != sw_chain_serial or card != sw_card:
                raise AssertionError('Invalid switch being configured for driver. Driver = %s '
                                     'Switch = %s. For Firmware 2.0+ driver and switch have to be on the same board.'
                                     % (coil.hw_driver.number, switch.hw_switch.number))
        else:
            if chain_serial != sw_chain_serial or card != sw_card or matching_sw != int(sw_num):
                raise AssertionError('Invalid switch being configured for driver. Driver = %s '
                                     'Switch = %s. For Firmware <2.0 they have to be on the same board and have the '
                                     'same number' % (coil.hw_driver.number, switch.hw_switch.number))

    def set_pulse_on_hit_rule(self, enable_switch, coil):
        """Set pulse on hit rule on driver.

        Pulses a driver when a switch is hit. When the switch is released the pulse continues. Typically used for
        autofire coils such as pop bumpers.
        """
        # OPP always does the full pulse
        self._write_hw_rule(enable_switch, coil, False)

    def set_pulse_on_hit_and_release_rule(self, enable_switch, coil):
        """Set pulse on hit and release rule to driver.

        Pulses a driver when a switch is hit. When the switch is released the pulse is canceled. Typically used on
        the main coil for dual coil flippers without eos switch.
        """
        # OPP always does the full pulse. So this is not 100% correct
        self.set_pulse_on_hit_rule(enable_switch, coil)

    def set_pulse_on_hit_and_enable_and_release_rule(self, enable_switch, coil):
        """Set pulse on hit and enable and relase rule on driver.

        Pulses a driver when a switch is hit. Then enables the driver (may be with pwm). When the switch is released
        the pulse is canceled and the driver gets disabled. Typically used for single coil flippers.
        """
        # OPP always does the full pulse. Therefore, this is mostly right.
        if not self.get_hold_value(coil):
            raise AssertionError("Set allow_enable if you want to enable a coil without hold_power")

        self._write_hw_rule(enable_switch, coil, True)

    def set_pulse_on_hit_and_enable_and_release_and_disable_rule(self, enable_switch, disable_switch, coil):
        """Set pulse on hit and enable and release and disable rule on driver.

        Pulses a driver when a switch is hit. Then enables the driver (may be with pwm). When the switch is released
        the pulse is canceled and the driver gets disabled. When the second disable_switch is hit the pulse is canceled
        and the driver gets disabled. Typically used on the main coil for dual coil flippers with eos switch.
        """
        raise AssertionError("Not implemented in OPP currently")

    @classmethod
    def get_hold_value(cls, coil):
        """Get OPP hold value (0-15)."""
        if coil.config['hold_power16']:
            return coil.config['hold_power16']
        elif coil.config['hold_power']:
            if coil.config['hold_power'] >= 8:
                return 16
            else:
                # hold_power is 0-8 and OPP supports 0-16
                return coil.config['hold_power'] * 2
        elif coil.config['allow_enable']:
            return 16
        else:
            return 0

    @classmethod
    def get_minimum_off_time(cls, coil):
        """Return minimum off factor.

        The hardware applies this factor to pulse_ms to prevent the coil from burning.
        """
        if not coil.config['recycle']:
            return 0
        elif coil.config['recycle_factor']:
            return coil.config['recycle_factor']
        else:
            # default to two times pulse_ms
            return 2

    def _get_pulse_ms_value(self, coil):
        if coil.config['pulse_ms']:
            return coil.config['pulse_ms']
        else:
            # use mpf default_pulse_ms
            return self.machine.config['mpf']['default_pulse_ms']

    def _write_hw_rule(self, switch_obj, driver_obj, use_hold):
        if switch_obj.invert:
            raise AssertionError("Cannot handle inverted switches")

        self._verify_coil_and_switch_fit(switch_obj, driver_obj)

        self.log.debug("Setting HW Rule. Driver: %s, Driver settings: %s",
                       driver_obj.hw_driver.number, driver_obj.config)

        driver_obj.hw_driver.use_switch = True
        driver_obj.hw_driver.switches.append(switch_obj.hw_switch.number)
        _, _, switch_num = switch_obj.hw_switch.number.split("-")
        switch_num = int(switch_num)
        self._add_switch_coil_mapping(switch_num, driver_obj.hw_driver)

        self.reconfigure_driver(driver_obj, use_hold)

    def _remove_switch_coil_mapping(self, switch_num, driver):
        """Remove mapping between switch and coil."""
        if self.minVersion < 0x00020000:
            return

        _, coil_num = driver.config['number'].split('-')
        msg = bytearray()
        msg.append(driver.solCard.addr)
        msg.extend(OppRs232Intf.SET_SOL_INP_CMD)
        msg.append(int(switch_num))
        msg.append(int(coil_num) + ord(OppRs232Intf.CFG_SOL_INP_REMOVE))
        msg.extend(OppRs232Intf.calc_crc8_whole_msg(msg))
        msg.extend(OppRs232Intf.EOM_CMD)
        final_cmd = bytes(msg)

        self.log.debug("Unmapping input %s and coil %s", switch_num, coil_num)
        self.send_to_processor(driver.solCard.chain_serial, final_cmd)

    def _add_switch_coil_mapping(self, switch_num, driver):
        """Add mapping between switch and coil."""
        if self.minVersion < 0x00020000:
            return
        _, coil_num = driver.config['number'].split('-')
        msg = bytearray()
        msg.append(driver.solCard.addr)
        msg.extend(OppRs232Intf.SET_SOL_INP_CMD)
        msg.append(int(switch_num))
        msg.append(int(coil_num))
        msg.extend(OppRs232Intf.calc_crc8_whole_msg(msg))
        msg.extend(OppRs232Intf.EOM_CMD)
        final_cmd = bytes(msg)

        self.log.debug("Mapping input %s and coil %s", switch_num, coil_num)
        self.send_to_processor(driver.solCard.chain_serial, final_cmd)

    def clear_hw_rule(self, switch, coil):
        """Clear a hardware rule.

        This is used if you want to remove the linkage between a switch and
        some driver activity. For example, if you wanted to disable your
        flippers (so that a player pushing the flipper buttons wouldn't cause
        the flippers to flip), you'd call this method with your flipper button
        as the *sw_num*.

        """
        if switch.hw_switch.number in coil.hw_driver.switches:
            self.log.debug("Clearing HW Rule for switch: %s, coils: %s", switch.hw_switch.number,
                           coil.hw_driver.number)
            coil.hw_driver.switches.remove(switch.hw_switch.number)
            _, _, switch_num = switch.hw_switch.number.split("-")
            switch_num = int(switch_num)
            self._remove_switch_coil_mapping(switch_num, coil.hw_driver)

        # disable rule if there are no more switches
        if not coil.hw_driver.switches:
            coil.hw_driver.use_switch = False
            self.reconfigure_driver(coil, not coil.hw_driver.can_be_pulsed)


class OPPSerialCommunicator(BaseSerialCommunicator):

    """Manages a Serial connection to the first processor in a OPP serial chain."""

    # pylint: disable=too-many-arguments
    def __init__(self, platform: HardwarePlatform, port, baud) -> None:
        """Initialise Serial Connection to OPP Hardware."""
        self.partMsg = b""
        self.chain_serial = None    # type: str
        self._lost_synch = False

        super().__init__(platform, port, baud)

    @asyncio.coroutine
    def _identify_connection(self):
        """Identify which processor this serial connection is talking to."""
        # keep looping and wait for an ID response
        count = 0
        resp = b''
        # read and discard all messages in buffer
        self.writer.write(OppRs232Intf.EOM_CMD)
        yield from asyncio.sleep(.01, loop=self.machine.clock.loop)
        yield from self.reader.read(1000)
        while True:
            if (count % 10) == 0:
                self.log.debug("Sending EOM command to port '%s'",
                               self.port)
            count += 1
            self.writer.write(OppRs232Intf.EOM_CMD)
            yield from asyncio.sleep(.01, loop=self.machine.clock.loop)
            resp = yield from self.reader.read(30)
            if resp.startswith(OppRs232Intf.EOM_CMD):
                break
            if count == 100:
                raise AssertionError('No response from OPP hardware: {}'.format(self.port))

        self.log.debug("Got ID response: %s", "".join(" 0x%02x" % b for b in resp))
        # TODO: implement real ID here
        self.chain_serial = self.port

        # Send inventory command to figure out number of cards
        msg = bytearray()
        msg.extend(OppRs232Intf.INV_CMD)
        msg.extend(OppRs232Intf.EOM_CMD)
        cmd = bytes(msg)

        self.log.debug("Sending inventory command: %s", "".join(" 0x%02x" % b for b in cmd))
        self.writer.write(cmd)

        resp = yield from self.readuntil(b'\xff')

        # resp will contain the inventory response.
        self.platform.process_received_message(self.chain_serial, resp)

        # Now send get gen2 configuration message to find populated wing boards
        self.send_get_gen2_cfg_cmd()
        resp = yield from self.readuntil(b'\xff', 6)

        # resp will contain the gen2 cfg reponses.  That will end up creating all the
        # correct objects.
        self.platform.process_received_message(self.chain_serial, resp)

        # get the version of the firmware
        self.send_vers_cmd()
        resp = yield from self.readuntil(b'\xff', 6)
        self.platform.process_received_message(self.chain_serial, resp)

        # see if version of firmware is new enough
        if self.platform.minVersion < MIN_FW:
            raise AssertionError("Firmware version mismatch. MPF requires"
                                 " the OPP Gen2 processor to be firmware {}, but yours is {}".
                                 format(self._create_vers_str(MIN_FW),
                                        self._create_vers_str(self.platform.minVersion)))

        # get initial value for inputs
        self.writer.write(self.platform.read_input_msg[self.chain_serial])
        cards = len([x for x in self.platform.opp_inputs if x.chain_serial == self.chain_serial])
        while True:
            resp = yield from self.readuntil(b'\xff')
            cards -= self._parse_msg(resp)
            if cards <= 0:
                break

        self.platform.register_processor_connection(self.chain_serial, self)

    def send_get_gen2_cfg_cmd(self):
        """Send get gen2 configuration message to find populated wing boards."""
        whole_msg = bytearray()
        for card_addr in self.platform.gen2AddrArr[self.chain_serial]:
            msg = bytearray()
            msg.append(card_addr)
            msg.extend(OppRs232Intf.GET_GEN2_CFG)
            msg.append(0)
            msg.append(0)
            msg.append(0)
            msg.append(0)
            msg.extend(OppRs232Intf.calc_crc8_whole_msg(msg))
            whole_msg.extend(msg)

        whole_msg.extend(OppRs232Intf.EOM_CMD)
        cmd = bytes(whole_msg)
        self.log.debug("Sending get Gen2 Cfg command: %s", "".join(" 0x%02x" % b for b in cmd))
        self.writer.write(cmd)

    def send_vers_cmd(self):
        """Send get firmware version message."""
        whole_msg = bytearray()
        for card_addr in self.platform.gen2AddrArr[self.chain_serial]:
            msg = bytearray()
            msg.append(card_addr)
            msg.extend(OppRs232Intf.GET_GET_VERS_CMD)
            msg.append(0)
            msg.append(0)
            msg.append(0)
            msg.append(0)
            msg.extend(OppRs232Intf.calc_crc8_whole_msg(msg))
            whole_msg.extend(msg)

        whole_msg.extend(OppRs232Intf.EOM_CMD)
        cmd = bytes(whole_msg)
        self.log.debug("Sending get version command: %s", "".join(" 0x%02x" % b for b in cmd))
        self.writer.write(cmd)

    @classmethod
    def _create_vers_str(cls, version_int):     # pragma: no cover
        return ("%02d.%02d.%02d.%02d" % (((version_int >> 24) & 0xff),
                                         ((version_int >> 16) & 0xff), ((version_int >> 8) & 0xff),
                                         (version_int & 0xff)))

    def lost_synch(self):
        """Mark connection as desynchronised."""
        self._lost_synch = True

    def _parse_msg(self, msg):
        self.partMsg += msg
        strlen = len(self.partMsg)
        messaged_found = 0
        # Split into individual responses
        while strlen >= 7:
            if self._lost_synch:
                while strlen > 0:
                    # wait for next gen2 card message
                    if (self.partMsg[0] & 0xe0) == 0x20:
                        self._lost_synch = False
                        break
                    self.partMsg = self.partMsg[1:]
                    strlen -= 1
                # continue because we could have less then 7 bytes in the buffer
                continue

            # Check if this is a gen2 card address
            if (self.partMsg[0] & 0xe0) == 0x20:
                # Only command expect to receive back is
                if self.partMsg[1] == ord(OppRs232Intf.READ_GEN2_INP_CMD):
                    self.platform.process_received_message(self.chain_serial, self.partMsg[:7])
                    messaged_found += 1
                    self.partMsg = self.partMsg[7:]
                    strlen -= 7
                else:
                    # Lost synch
                    self.partMsg = self.partMsg[2:]
                    strlen -= 2
                    self._lost_synch = True

            elif self.partMsg[0] == ord(OppRs232Intf.EOM_CMD):
                self.partMsg = self.partMsg[1:]
                strlen -= 1
            else:
                # Lost synch
                self.partMsg = self.partMsg[1:]
                strlen -= 1
                self._lost_synch = True

        return messaged_found<|MERGE_RESOLUTION|>--- conflicted
+++ resolved
@@ -51,7 +51,6 @@
         self.log = logging.getLogger('OPP')
         self.log.info("Configuring OPP hardware.")
 
-<<<<<<< HEAD
         self.opp_connection = {}            # type: Dict[str, OPPSerialCommunicator]
         self.serial_connections = set()     # type: Set[OPPSerialCommunicator]
         self.opp_incands = []               # type: List[OPPIncandCard]
@@ -71,31 +70,11 @@
         self.neoCardDict = dict()           # type: Dict[str, OPPNeopixelCard]
         # TODO: refactor this into the OPPNeopixelCard
         self.neoDict = dict()               # type: Dict[str, OPPNeopixel]
-=======
-        self.opp_connection = {}    # type: {OPPSerialCommunicator}
-        self.serial_connections = set()
-        self.opp_incands = []
-        self.incandDict = dict()
-        self.opp_solenoid = []
-        self.solDict = dict()
-        self.opp_inputs = []
-        self.inpDict = dict()
-        self.inpAddrDict = dict()
-        self.read_input_msg = {}
-        self.opp_neopixels = []     # type: List[OPPNeopixelCard]
-        self.neoCardDict = dict()
-        self.neoDict = dict()   # type: Dict[str, OPPNeopixel]
->>>>>>> 7be667c6
         self.numGen2Brd = 0
         self.gen2AddrArr = {}               # type: Dict[str, List[int]]
         self.badCRC = 0
         self.minVersion = 0xffffffff
-<<<<<<< HEAD
         self._poll_task = None              # type: asyncio.Task
-        self._light_update_task = None      # type: asyncio.Task
-=======
-        self._poll_task = None
->>>>>>> 7be667c6
 
         self.features['tickless'] = True
 
