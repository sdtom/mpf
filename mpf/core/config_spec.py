# pylint: disable-msg=too-many-lines
"""Config spec for MPF."""
from mpf._version import __version__

# values are type|validation|default
mpf_config_spec = '''

accelerometers:
    __valid_in__: machine
    platform: single|str|None
    hit_limits: dict|float:str|None
    level_limits: dict|float:str|None
    level_x: single|int|0
    level_y: single|int|0
    level_z: single|int|1
    alpha: single|float|0.8
    platform_settings: dict|str:str|None
achievement_groups:
    __valid_in__: mode
    achievements: list|machine(achievements)|
    enable_events: dict|str:ms|None
    disable_events: dict|str:ms|None
    start_selected_events: dict|str:ms|None
    select_random_achievement_events: dict|str:ms|None
    allow_selection_change_while_disabled: single|bool|False
    auto_select: single|bool|False
    disable_while_achievement_started: single|bool|True
    enable_while_no_achievement_started: single|bool|True
    rotate_right_events: dict|str:ms|None
    rotate_left_events: dict|str:ms|None
    events_when_all_completed: list|str|None
    events_when_no_more_enabled: list|str|None
    events_when_enabled: list|str|None
    show_tokens: dict|str:str|None
    show_when_enabled: single|str|None
achievements:
    __valid_in__: mode
    show_tokens: dict|str:str|None
    restart_after_stop_possible: single|bool|True
    restart_on_next_ball_when_started: single|bool|False
    enable_on_next_ball_when_enabled: single|bool|True

    enable_events: dict|str:ms|None
    start_events: dict|str:ms|None
    complete_events: dict|str:ms|None
    disable_events: dict|str:ms|None
    stop_events: dict|str:ms|None
    reset_events: dict|str:ms|None
    select_events: dict|str:ms|None

    events_when_enabled: list|str|None
    events_when_started: list|str|None
    events_when_completed: list|str|None
    events_when_stopped: list|str|None
    events_when_disabled: list|str|None
    events_when_selected: list|str|None

    show_when_enabled: single|str|None
    show_when_started: single|str|None
    show_when_completed: single|str|None
    show_when_stopped: single|str|None
    show_when_disabled: single|str|None
    show_when_selected: single|str|None
    sync_ms: single|int|None

animations:
    __valid_in__: machine, mode                 # todo add to validator
assets:
    __valid_in__: machine, mode
    common:
        load: single|str|preload
        file: single|str|None
        priority: single|int|0
    bitmap_fonts:
        descriptor: ignore
    images: # no image-specific config items
        __allow_others__:
    shows:  # no show-specific config items
        __allow_others__:
    sounds:
        __allow_others__:
    videos:
        width: single|num|None
        height: single|num|None
        events_when_played: list|str|None
        events_when_stopped: list|str|None
auditor:
    __valid_in__: machine
    save_events: list|str|ball_ended
    audit: list|str|None
    events: list|str|None
    player: list|str|None
    num_player_top_records: single|int|1
autofire_coils:
    __valid_in__: machine
    coil: single|machine(coils)|
    switch: single|machine(switches)|
    reverse_switch: single|bool|False
    enable_events: dict|str:ms|ball_started
    disable_events: dict|str:ms|ball_will_end, service_mode_entered
    coil_overwrite: single|subconfig(coil_overwrites)|None
    switch_overwrite: dict|str:str|None
    ball_search_order: single|int|100
    playfield: single|machine(playfields)|playfield
    timeout_watch_time: single|ms|0
    timeout_max_hits: single|int|0
    timeout_disable_time: single|ms|0
coil_overwrites:
    __valid_in__: machine
    recycle: single|bool|None
    pulse_ms: single|ms|None
    pulse_power: single|float(0,1)|None
    hold_power: single|float(0,1)|None
ball_devices:
    __valid_in__: machine
    exit_count_delay: single|ms|500ms
    entrance_count_delay: single|ms|500ms
    eject_coil: single|machine(coils)|None
    eject_coil_jam_pulse: single|ms|None
    eject_coil_retry_pulse: single|ms|None
    eject_coil_reorder_pulse: single|ms|None
    eject_coil_max_wait_ms: single|ms|200ms
    eject_coil_enable_time: list|ms|None
    retries_before_increasing_pulse: single|int|4
    hold_coil: single|machine(coils)|None
    hold_coil_release_time: single|ms|1s
    hold_events: dict|str:ms|None
    hold_switches: list|machine(switches)|None
    entrance_switch: single|machine(switches)|None
    entrance_switch_full_timeout: single|ms|0
    entrance_events: dict|str:ms|None
    entrance_event_timeout: single|secs|5s
    idle_missing_ball_timeout: single|secs|5s
    jam_switch: single|machine(switches)|None
    confirm_eject_type: single|enum(target,switch,event,fake)|target
    captures_from: single|machine(playfields)|playfield
    eject_targets: list|machine(ball_devices)|playfield
    eject_timeouts: list|ms|None
    ball_missing_timeouts: list|ms|None
    ball_missing_target: single|machine(playfields)|playfield
    confirm_eject_switch: single|machine(switches)|None
    confirm_eject_event: single|str|None
    max_eject_attempts: single|int|0
    ball_switches: list|machine(switches)|None
    ball_capacity: single|int|None
    request_ball_events: list|str|None
    eject_events: dict|str:ms|None
    eject_all_events: dict|str:ms|None
    mechanical_eject: single|bool|False
    player_controlled_eject_event: single|str|None
    ball_search_order: single|int|200
    auto_fire_on_unexpected_ball: single|bool|True
    target_on_unexpected_ball: single|machine(ball_devices)|None
    ejector: ignore
ball_devices_ejector_common:
    class: single|str|mpf.devices.ball_device.pulse_coil_ejector.PulseCoilEjector
ball_devices_ejector_event:
    class: ignore
    events_when_eject_try: list|str|None
    events_when_reoder_balls: list|str|None
    events_when_ball_search: list|str|None
ball_holds:
    __valid_in__: machine, mode
    balls_to_hold: single|int|None
    hold_devices: list|machine(ball_devices)|
    source_playfield: single|machine(ball_devices)|playfield
    enable_events: dict|str:ms|None
    disable_events: dict|str:ms|None
    reset_events: dict|str:ms|machine_reset_phase_3, ball_starting, ball_will_end, service_mode_entered
    release_one_events: dict|str:ms|None
    release_all_events: dict|str:ms|None
    release_one_if_full_events: dict|str:ms|None
ball_locks:
    __valid_in__: machine, mode
    balls_to_lock: single|int|
    lock_devices: list|machine(ball_devices)|
    source_playfield: single|machine(ball_devices)|playfield
    request_new_balls_to_pf: single|bool|True
    enable_events: dict|str:ms|None
    disable_events: dict|str:ms|None
    reset_events: dict|str:ms|machine_reset_phase_3, ball_starting, ball_will_end, service_mode_entered
    release_one_events: dict|str:ms|None
    release_one_if_full_events: dict|str:ms|None
ball_saves:
    __valid_in__: machine, mode
    source_playfield: single|machine(ball_devices)|playfield
    active_time: single|ms|0
    eject_delay: single|ms|0
    only_last_ball: single|bool|False
    hurry_up_time: single|ms|0
    grace_period: single|ms|0
    auto_launch: single|bool|True
    balls_to_save: single|int|1
    enable_events: dict|str:ms|None
    early_ball_save_events: dict|str:ms|None
    delayed_eject_events: dict|str:ms|None
    disable_events: dict|str:ms|ball_will_end, service_mode_entered
    timer_start_events: dict|str:ms|None
bcp:
    __valid_in__: machine
    debug: False
    connections:
        host: single|str|None
        port: single|int|5050
        type: single|str|
        required: single|bool|True
        exit_on_close: single|bool|True
    servers:
        ip: single|str|None
        port: single|int|5050
        type: single|str|
bitmap_fonts:
    __valid_in__: machine, mode
    file: single|str|None
    load: single|str|None
    descriptor: ignore
blocking:
    __valid_in__: mode
    __allow_others__:
bonus_mode_settings:
    display_delay_ms: single|ms|2000
    hurry_up_delay_ms: single|ms|500
    hurry_up_event: single|str|flipper_cancel
    end_bonus_event: single|str|None
    keep_multiplier: single|bool|False
    bonus_entries: list|subconfig(bonus_entries)|
bonus_entries:
    event: single|str|
    score: single|template_int|
    reset_player_score_entry: single|bool|False
    player_score_entry: single|str|None
    skip_if_zero: single|bool|True
coils:
    __valid_in__: machine
    allow_enable: single|bool|False
    number: single|str|
    default_recycle: single|bool|False
    default_pulse_ms: single|ms|None
    default_pulse_power: single|float(0,1)|None
    default_hold_power: single|float(0,1)|None
    max_pulse_ms: single|ms|None
    max_pulse_power: single|float(0,1)|1.0
    max_hold_power: single|float(0,1)|None
    disable_events: dict|str:ms|None
    enable_events: dict|str:ms|None
    pulse_events: dict|str:ms|None
    platform_settings: single|dict|None
    psu: single|machine(psus)|default
    platform: single|str|None
digital_outputs:
    __valid_in__: machine
    number: single|str|
    disable_events: dict|str:ms|None
    enable_events: dict|str:ms|None
    platform: single|str|None
    type: single|enum(light,driver)|
    light_subtype: single|str|None
dual_wound_coils:
    __valid_in__: machine
    main_coil: single|machine(coils)|
    hold_coil: single|machine(coils)|
    eos_switch: single|machine(switches)|None
opp_coils:
    __valid_in__: machine
    recycle_factor: single|int|None
fast_coils:
    __valid_in__: machine
    connection: single|enum(network,local,auto)|auto
    recycle_ms: single|ms|None
coil_player:
    __valid_in__: machine, mode, show
    action: single|lstr|pulse
    power: single|float|1.0
    __allow_others__:
color_correction_profile:
    __valid_in__: machine
    gamma: single|float|2.5
    whitepoint: list|float|1.0, 1.0, 1.0
    linear_slope: single|float|1.0
    linear_cutoff: single|float|0.0
combo_switches:
    __valid_in__: machine, mode
    tag_1: list|str|None
    tag_2: list|str|None
    switches_1: set|machine(switches)|None
    switches_2: set|machine(switches)|None
    max_offset_time: single|secs|-1
    hold_time: single|ms|0
    release_time: single|ms|0
    events_when_both: list|str|None
    events_when_inactive: list|str|None
    events_when_one: list|str|None
    events_when_switches_1: list|str|None
    events_when_switches_2: list|str|None
config:
    __valid_in__: machine, mode                           # todo add to validator
config_player_common:
    __valid_in__: None
    priority: single|int|0
credits:
    __valid_in__: machine
    max_credits: single|template_int|0
    free_play: single|bool|yes
    price_tier_template: single|str|{{credits}} CREDITS ${{price}}
    service_credits_switch: list|machine(switches)|None
    fractional_credit_expiration_time: single|ms|0
    credit_expiration_time: single|ms|0
    persist_credits_while_off_time: single|secs|1h
    free_play_string: single|str|FREE PLAY
    credits_string: single|str|CREDITS
    switches:
        switch: single|machine(switches)|None
        value: single|template_float|0.25
        type: single|str|money
    events:
        event: single|str|None
        credits: single|template_float|0.25
        type: single|str|replay
    pricing_tiers:
        price: single|template_float|.50
        credits: single|int|1
device:     # base for all devices
    __valid_in__: None
    label: single|str|%
    tags: list|str|None
    debug: single|bool|False
    console_log: single|enum(none,basic,full)|basic
    file_log: single|enum(none,basic,full)|basic
displays:
    __valid_in__: machine
    width: single|int|800
    height: single|int|600
    default: single|bool|False
    fps: single|int|0
    round_anchor_x: single|str|center
    round_anchor_y: single|str|middle
display_light_player:
    __valid_in__: machine, mode, show
    action: single|enum(play,stop)|play
    lights: list|str|None
    bcp_connection: single|str|local_display
    min_x: single|int|0
    max_x: single|int|None
    min_y: single|int|0
    max_y: single|int|None
diverters:
    __valid_in__: machine
    activate_events: dict|str:ms|None
    activation_coil: single|machine(coils)|None
    activation_time: single|ms|0
    activation_switches: list|machine(switches)|None
    allow_multiple_concurrent_ejects_to_same_side: single|bool|True
    cool_down_time: single|ms|0
    deactivate_events: dict|str:ms|None
    deactivation_switches: list|machine(switches)|None
    deactivation_coil: single|machine(coils)|None
    disable_events: dict|str:ms|None
    disable_switches: list|machine(switches)|None
    enable_events: dict|str:ms|None
    feeder_devices: list|machine(ball_devices)|playfield
    reset_events: dict|str:ms|machine_reset_phase_3
    targets_when_active: list|machine(ball_devices)|playfield
    targets_when_inactive: list|machine(ball_devices)|playfield
    type: single|enum(hold,pulse)|hold
    ball_search_order: single|int|100
    ball_search_hold_time: single|ms|1s
    playfield: single|machine(playfields)|playfield
dmds:
    __valid_in__: machine
    platform: single|str|None
    shades: single|pow2|16
    fps: single|int|30
    source_display: single|str|dmd
    luminosity: list|float|.299, .587, .114
    brightness: single|float|1.0
    gamma: single|float|1.0
    only_send_changes: single|bool|False
drop_targets:
    __valid_in__: machine
    switch: single|machine(switches)|
    reset_coil: single|machine(coils)|None
    knockdown_coil: single|machine(coils)|None
    reset_events: dict|str:ms|ball_starting, machine_reset_phase_3
    knockdown_events: dict|str:ms|None
    enable_keep_up_events: dict|str:ms|None
    disable_keep_up_events: dict|str:ms|None
    ball_search_order: single|int|100
    reset_coil_max_wait_ms: single|ms|100ms
    knockdown_coil_max_wait_ms: single|ms|100ms
    ignore_switch_ms: single|ms|500ms
    playfield: single|machine(playfields)|playfield
drop_target_banks:
    __valid_in__: machine, mode
    drop_targets: list|machine(drop_targets)|
    reset_on_complete: single|ms|None
    reset_coil: single|machine(coils)|None
    reset_coils: list|machine(coils)|None
    reset_coil_max_wait_ms: single|ms|100ms
    reset_events: dict|str:ms|machine_reset_phase_3, ball_starting
    ignore_switch_ms: single|ms|500ms
effects:
    __valid_in__: None
    common:
        type: single|str|
    anti_aliasing:
        none: ignore
    color_channel_mix:
        order: list|int|1, 2, 0
    color_dmd:
        dot_filter: single|bool|True
        dots_x: single|int|128
        dots_y: single|int|32
        blur: single|float|0.1
        dot_size: single|float|0.7
        background_color: single|kivycolor|191919ff
        gain: single|float|1.0
        shades: single|int|0
    colorize:
        tint_color: single|kivycolor|ff66ff00
    dmd:
        dot_filter: single|bool|True
        dots_x: single|int|128
        dots_y: single|int|32
        blur: single|float|0.1
        dot_size: single|float|0.7
        background_color: single|kivycolor|191919ff
        gain: single|float|1.0
        shades: single|int|16
        luminosity: list|float|.299, .587, .114
        dot_color: single|kivycolor|ff5500  # classic DMD orange
    dot_filter:
        dots_x: single|int|128
        dots_y: single|int|32
        blur: single|float|0.1
        dot_size: single|float|0.7
        background_color: single|kivycolor|191919ff
    flip_vertical:
        none: ignore
    gain:
        gain: single|float|1.0
    gamma:
        gamma: single|float|1.0
    horizontal_blur:
        size: single|float|4.0
    invert_colors:
        none: ignore
    monochrome:
        luminosity: list|float|.299, .587, .114
    pixelate:
        pixel_size: single|int|10
    reduce:
        shades: single|int|16
    scanlines:
        none: ignore
    vertical_blur:
        size: single|float|4.0
event_player:
    __valid_in__: machine, mode, show
    __allow_others__:
queue_event_player:
    __valid_in__: machine, mode
    args: dict|str:str|None
    queue_event: single|str|
    events_when_finished: single|str|None
queue_relay_player:
    __valid_in__: machine, mode
    args: dict|str:str|None
    post: single|str|
    wait_for: single|str|
extra_balls:
    __valid_in__: mode
    enabled: single|bool|True
    group: single|machine(extra_ball_groups)|None
    award_events: dict|str:ms|None
    light_events: dict|str:ms|None
    max_per_game: single|int|1
extra_ball_groups:
    __valid_in__: machine
    enabled: single|bool|True
    award_events: dict|str:ms|None
    max_per_game: single|int|None
    max_per_ball: single|int|None
    max_lit: single|int|None
    lit_memory: single|bool|True
fadecandy:
    __valid_in__: machine
    gamma: single|float|2.5
    whitepoint: list|float|1.0, 1.0, 1.0
    linear_slope: single|float|1.0
    linear_cutoff: single|float|0.0
    keyframe_interpolation: single|bool|True
    dithering: single|bool|True
    console_log: single|enum(none,basic,full)|none
    file_log: single|enum(none,basic,full)|basic
fast:
    __valid_in__: machine
    ports: list|str|
    baud: single|int|921600
    watchdog: single|ms|1000
    default_quick_debounce_open: single|ms|
    default_quick_debounce_close: single|ms|
    default_normal_debounce_open: single|ms|
    default_normal_debounce_close: single|ms|
    hardware_led_fade_time: single|ms|0
    debug: single|bool|False
    net_buffer: single|int|10
    rgb_buffer: single|int|3
    dmd_buffer: single|int|3
    console_log: single|enum(none,basic,full)|none
    file_log: single|enum(none,basic,full)|basic
    firmware_updates: list|subconfig(fast_firmware_update)|None
fast_firmware_update:
    type: single|enum(net,rgb)|
    file: single|str|
    version: single|str|
file_shows:
    __valid_in__: machine, mode                      # todo add to validator
flasher_player:
    __valid_in__: machine, mode, show
    __allow_others__:
    ms: single|ms|100ms
flippers:
    __valid_in__: machine
    main_coil: single|machine(coils)|
    hold_coil: single|machine(coils)|None
    activation_switch: single|machine(switches)|
    eos_switch: single|machine(switches)|None
    use_eos: single|bool|False
    enable_events: dict|str:ms|ball_started
    disable_events: dict|str:ms|ball_will_end, service_mode_entered
    # enable_no_hold_events: dict|str:ms|None
    # invert_events: dict|str:ms|None
    main_coil_overwrite: single|subconfig(coil_overwrites)|None
    hold_coil_overwrite: single|subconfig(coil_overwrites)|None
    switch_overwrite: dict|str:str|None
    eos_switch_overwrite: dict|str:str|None
    power_setting_name: single|str|None
    include_in_ball_search: single|bool|False
    ball_search_order: single|int|100
    ball_search_hold_time: single|ms|1s
    playfield: single|machine(playfields)|playfield
game:
    __valid_in__: machine
    balls_per_game: single|template_int|3
    max_players: single|template_int|4
    start_game_switch_tag: single|str|start
    add_player_switch_tag: single|str|start
    allow_start_with_loose_balls: single|bool|False
    allow_start_with_ball_in_drain: single|bool|False
hardware:
    __valid_in__: machine
    platform: list|str|virtual
    coils: list|str|default
    segment_displays: list|str|default
    switches: list|str|default
    lights: list|str|default
    dmd: list|str|default
    rgb_dmd: list|str|default
    driverboards: single|str|
    servo_controllers: list|str|
    accelerometers: list|str|
    i2c: list|str|
    stepper_controllers: list|str|
    hardware_sound_system: list|str|default
hardware_sound_systems:
    __valid_in__: machine
    platform: single|str|None
hardware_sound_player:
    __valid_in__: machine, mode, show
    action: single|enum(play,stop)|play
    sound: single|int|None
    sound_system: single|machine(hardware_sound_systems)|default
high_score:
    __valid_in__: mode
    award_slide_display_time: single|ms|4s
    categories: omap|str:list|
    defaults: dict|str:list|None
    enter_initials_timeout: single|secs|20s
info_lights:
    __valid_in__: machine                            # todo add to validator
image_pools:
    __valid_in__: machine, mode                      # todo add to validator
images:
    __valid_in__: machine, mode
    file: single|str|None
    load: single|str|None
keyboard:
    __valid_in__: machine                           # todo add to validator
kickbacks:
    __valid_in__: machine
    coil: single|machine(coils)|
    switch: single|machine(switches)|
    reverse_switch: single|bool|False
    enable_events: dict|str:ms|None
    disable_events: dict|str:ms|ball_will_end, service_mode_entered
    coil_overwrite: single|subconfig(coil_overwrites)|None
    switch_overwrite: dict|str:str|None
    ball_search_order: single|int|100
    playfield: single|machine(playfields)|playfield
    timeout_watch_time: single|ms|0
    timeout_max_hits: single|int|0
    timeout_disable_time: single|ms|0
kivy_config:
    __valid_in__: machine                           # todo add to validator
led_player:
    __valid_in__: machine, mode, show
    color: single|str|white
    fade: single|ms|None
    __allow_others__:
light_settings:
    __valid_in__: machine
    color_correction_profiles: single|dict|None
    default_color_correction_profile: single|str|None
    default_fade_ms: single|int|0
light_stripes:
    __valid_in__: machine
    number_start: single|int|
    number_template: single|str|None
    start_x: single|float|None
    start_y: single|float|None
    direction: single|float|None
    distance: single|float|None
    count: single|int|
    light_template: single|subconfig(lights,device)|
light_rings:
    __valid_in__: machine
    number_start: single|int|
    number_template: single|str|None
    center_x: single|float|None
    center_y: single|float|None
    start_angle: single|float|0
    radius: single|float|None
    count: single|int|
    light_template: single|subconfig(lights,device)|
lights:
    __valid_in__: machine
    number: single|str|None
    type: single|str|None
    subtype: single|str|None
    platform: single|str|None
    platform_settings: single|dict|None
    fade_ms: single|ms|None
    color_correction_profile: single|str|None
    default_fade_ms: single|ms|None
    default_on_color: single|color|ffffff
    channels: single|dict|None
    x: single|float|None
    y: single|float|None
    z: single|float|None
light_channels:
    number: single|str|
    subtype: single|str|None
    platform: single|str|None
    platform_settings: single|dict|None
light_player:
    __valid_in__: machine, mode, show
    color: single|str|white
    fade: single|ms|None
    __allow_others__:
lisy:
    __valid_in__: machine
    port: single|str|None
    baud: single|int|None
    poll_hz: single|int|1000
    console_log: single|enum(none,basic,full)|none
    display_flash_frequency: single|float|1.0
    file_log: single|enum(none,basic,full)|basic
    connection: single|enum(network,serial)|network
    network_port: single|int|None
    network_host: single|str|None
logic_blocks_common:
    enable_events: dict|str:ms|None
    disable_events: dict|str:ms|None
    reset_events: dict|str:ms|None
    restart_events: dict|str:ms|None
    reset_on_complete: single|bool|True
    disable_on_complete: single|bool|True
    persist_state: single|bool|False
    start_enabled: single|bool|None
    events_when_complete: list|str|None
    events_when_hit: list|str|None
    console_log: single|enum(none,basic,full)|none
    file_log: single|enum(none,basic,full)|basic
accruals:
    __valid_in__: machine, mode
    events: list|str|
counters:
    __valid_in__: machine, mode
    count_events: dict|str:ms|
    count_complete_value: single|template_int|None
    multiple_hit_window: single|ms|0
    count_interval: single|int|1
    direction: single|str|up
    starting_count: single|template_int|0
sequences:
    __valid_in__: machine, mode
    events: list|str|
logging:
    __valid_in__: machine
    __allow_others__: true
machine:
    __valid_in__: machine
    balls_installed: single|int|1
    min_balls: single|int|1
machine_vars:
    __valid_in__: machine
    initial_value: single|str|
    value_type: single|enum(str,float,int)|int
    persist: single|bool|True
mc_scriptlets:
    __valid_in__: machine  # used by the MC, ignored by MPF
mma8451_accelerometer:
    i2c_platform: single|str|None
    i2c_address: single|str|29
mode:
    __valid_in__: mode
    priority: single|int|100
    start_events: list|str|None
    stop_events: list|str|None
    events_when_stopped: list|str|None
    events_when_started: list|str|None
    start_priority: single|int|0
    stop_priority: single|int|0
    game_mode: single|bool|True
    use_wait_queue: single|bool|False
    code: single|str|None
    stop_on_ball_end: single|bool|True
    restart_on_next_ball: single|bool|False
    console_log: single|enum(none,basic,full)|basic
    file_log: single|enum(none,basic,full)|basic
mode_settings:
    __valid_in__: mode
    __allow_others__:
modes:
    __valid_in__: machine                           # todo add to validator
magnets:
    __valid_in__: machine
    magnet_coil: single|machine(coils)|
    grab_switch: single|machine(switches)|None
    grab_time: single|ms|1.5s
    release_time: single|ms|500ms
    fling_drop_time: single|ms|250ms
    fling_regrab_time: single|ms|50ms
    playfield: single|machine(playfields)|playfield
    enable_events: dict|str:ms|None
    disable_events: dict|str:ms|None
    reset_events: dict|str:ms|machine_reset_phase_3, ball_starting
    grab_ball_events: dict|str:ms|None
    release_ball_events: dict|str:ms|None
    fling_ball_events: dict|str:ms|None
motors:
    __valid_in__: machine
    position_switches: omap|str:machine(switches)|
    reset_position: single|str|
    reset_events: dict|str:ms|machine_reset_phase_3, ball_starting
    go_to_position: dict|str:str|None
    motor_left_output: single|machine(digital_outputs)|None
    motor_right_output: single|machine(digital_outputs)|None
    include_in_ball_search: single|bool|True
mpf:
    __valid_in__: machine                           # todo add to validator
    default_pulse_ms: single|int|10
    default_flash_ms: single|int|50
    default_ball_search: single|bool|False
    default_light_hw_update_hz: single|int|50
    auto_create_switch_events: single|bool|True
    switch_event_active: single|str|%_active
    switch_event_inactive: single|str|%_inactive
    switch_tag_event: single|str|sw_%
    allow_invalid_config_sections: single|bool|false
    save_machine_vars_to_disk: single|bool|true
    default_show_sync_ms: single|int|0
    default_platform_hz: single|float|1000
    core_modules: ignore
    config_players: ignore
    device_modules: ignore
    plugins: ignore
    platforms: ignore
    paths: ignore
mpf-mc:
    __valid_in__: machine                           # todo add to validator
multiballs:
    __valid_in__: machine, mode
    ball_count: single|template_int|
    ball_count_type: single|enum(add,total)|total
    replace_balls_in_play: single|bool|false
    source_playfield: single|machine(ball_devices)|playfield
    shoot_again: single|ms|10s
    ball_locks: list|machine(ball_devices)|None
    enable_events: dict|str:ms|None
    disable_events: dict|str:ms|None
    reset_events: dict|str:ms|machine_reset_phase_3, ball_starting
    start_events: dict|str:ms|None
    stop_events: dict|str:ms|None
    add_a_ball_events: dict|str:ms|None
    start_or_add_a_ball_events: dict|str:ms|None
multiball_locks:
    __valid_in__: mode
    balls_to_lock: single|int|
    balls_to_replace: single|int|-1
    lock_devices: list|machine(ball_devices)|
    source_playfield: single|machine(ball_devices)|playfield
    enable_events: dict|str:ms|None
    disable_events: dict|str:ms|None
    locked_ball_counting_strategy: single|enum(virtual_only,min_virtual_physical,physical_only,no_virtual)|virtual_only
    reset_all_counts_events: dict|str:ms|None
    reset_count_for_current_player_events: dict|str:ms|None
mypinballs:
    __valid_in__: machine
    port: single|str|
    baud: single|int|115200
    debug: single|bool|False
named_colors:
    __valid_in__: machine
opp:
    __valid_in__: machine
    ports: list|str|
    baud: single|int|115200
    debug: single|bool|False
    chains: dict|str:str|None
    console_log: single|enum(none,basic,full)|none
    file_log: single|enum(none,basic,full)|basic
    poll_hz: single|int|100
open_pixel_control:
    __valid_in__: machine
    connection_required: single|bool|False
    host: single|str|localhost
    port: single|int|7890
    connection_attempts: single|int|-1
    debug: single|bool|False
    console_log: single|enum(none,basic,full)|none
    file_log: single|enum(none,basic,full)|basic
p_roc:
    __valid_in__: machine
    lamp_matrix_strobe_time: single|ms|100ms
    watchdog_time: single|ms|1s
    use_watchdog: single|bool|True
    dmd_timing_cycles: list|int|None
    dmd_update_interval: single|ms|33ms
    debug: single|bool|False
    console_log: single|enum(none,basic,full)|none
    file_log: single|enum(none,basic,full)|basic
p3_roc:
    __valid_in__: machine
    lamp_matrix_strobe_time: single|ms|100ms
    watchdog_time: single|ms|1s
    use_watchdog: single|bool|True
    debug: single|bool|False
    console_log: single|enum(none,basic,full)|none
    file_log: single|enum(none,basic,full)|basic
p3_roc_accelerometer:
    number: single|int|1
psus:
    __valid_in__: machine
    voltage: single|int|None
    max_amps: single|int|None
    release_wait_ms: single|ms|10
player_vars:
    __valid_in__: machine
    initial_value: single|str|
    value_type: single|enum(str,float,int)|int
playfields:
    __valid_in__: machine
    enable_ball_search: single|bool|None
    ball_search_timeout: single|ms|15s
    ball_search_interval: single|ms|150ms
    ball_search_phase_1_searches: single|int|3
    ball_search_phase_2_searches: single|int|3
    ball_search_phase_3_searches: single|int|4
    ball_search_failed_action: single|str|new_ball
    ball_search_wait_after_iteration: single|ms|5s
    ball_search_block_events: dict|str:ms|flipper_cradle
    ball_search_unblock_events: dict|str:ms|flipper_cradle_release
    ball_search_enable_events: dict|str:ms|None
    ball_search_disable_events: dict|str:ms|None
    default_source_device: single|machine(ball_devices)|
playfield_transfers:
    __valid_in__: machine
    ball_switch: single|machine(switches)|None
    transfer_events: dict|str:ms|None
    eject_target: single|machine(ball_devices)|
    captures_from: single|machine(ball_devices)|
playlist_player:
    __valid_in__: machine, mode, show
    __allow_others__:
    action: single|enum(play,stop,advance,set_repeat)|play
playlist_player_actions:
    play:
        action: ignore
        playlist: single|str|
        volume: single|gain|None
        crossfade_mode: single|enum(use_track_setting,override,use_playlist_setting)|use_playlist_setting
        crossfade_time: single|secs|None
        shuffle: single|bool|None
        repeat: single|bool|None
        scope: single|enum(machine,player,use_playlist_setting)|use_playlist_setting
        events_when_played: list|str|use_playlist_setting
        events_when_stopped: list|str|use_playlist_setting
        events_when_looping: list|str|use_playlist_setting
        events_when_sound_changed: list|str|use_playlist_setting
        events_when_sound_stopped: list|str|use_playlist_setting
    stop:
        action: ignore
        fade_out: single|secs|0
    advance:
        action: ignore
        none: ignore
    set_repeat:
        action: ignore
        repeat: single|bool|True
playlists:
    __valid_in__: machine, mode
    crossfade_mode: single|enum(use_track_setting,override)|use_track_setting
    crossfade_time: single|secs|0
    shuffle: single|bool|False
    repeat: single|bool|False
    scope: single|enum(machine,player)|machine
    sounds: list|str|
    events_when_played: list|str|None
    events_when_stopped: list|str|None
    events_when_looping: list|str|None
    events_when_sound_changed: list|str|None
    events_when_sound_stopped: list|str|None
plugins:
    __valid_in__: machine                      # todo add to validator
pololu_maestro:
    __valid_in__: machine
    port: single|str|
    servo_min: single|int|3000
    servo_max: single|int|9000
    console_log: single|enum(none,basic,full)|none
    file_log: single|enum(none,basic,full)|basic
    debug: single|bool|False
random_event_player:
    __valid_in__: machine, mode, show
    events: ignore
    force_different: single|bool|true
    force_all: single|bool|true
    disable_random: single|bool|false
    scope: single|enum(player,machine)|player
raspberry_pi:
    __valid_in__: machine
    ip: single|str|
    port: single|int|8888
rgb_dmds:
    __valid_in__: machine
    platform: single|str|None
    fps: single|int|30
    source_display: single|str|dmd
    only_send_changes: single|bool|False
    brightness: single|float|1.0
    gamma: single|float|2.2
    hardware_brightness: single|template_float|1.0
score_reels:
    __valid_in__: machine
    coil_inc: single|machine(coils)|None
    rollover: single|bool|True
    limit_lo: single|int|0
    limit_hi: single|int|9
    repeat_pulse_time: single|ms|200
    hw_confirm_time: single|ms|20
    confirm: single|str|strict
    switch_0: single|machine(switches)|None
    switch_1: single|machine(switches)|None
    switch_2: single|machine(switches)|None
    switch_3: single|machine(switches)|None
    switch_4: single|machine(switches)|None
    switch_5: single|machine(switches)|None
    switch_6: single|machine(switches)|None
    switch_7: single|machine(switches)|None
    switch_8: single|machine(switches)|None
    switch_9: single|machine(switches)|None
    switch_10: single|machine(switches)|None
    switch_11: single|machine(switches)|None
    switch_12: single|machine(switches)|None
score_reel_groups:
    __valid_in__: machine
    max_simultaneous_coils: single|int|2
    reels: list|machine(score_reels)|
    chimes: list|machine(coils)|None
    lights_tag: single|str|None
scriptlets:
    __valid_in__: machine                           # todo add to validator
segment_displays:
    __valid_in__: machine
    number: single|str|
    platform: single|str|None
segment_display_player:
    __valid_in__: machine, mode, show
    priority: single|int|0
    text: single|str|None
    action: single|enum(add,remove,flash,no_flash)|add
    key: single|str|None
    expire: single|ms|None
servo_controllers:
    __valid_in__: machine
    platform: single|str|None
    address: single|str|64
    servo_min: single|int|150
    servo_max: single|int|600
    debug: single|bool|False
servos:
    __valid_in__: machine
    positions: dict|float:str|None
    servo_min: single|float|0.0
    servo_max: single|float|1.0
    ball_search_min: single|float|0.0
    ball_search_max: single|float|1.0
    speed_limit: single|float|-1.0
    acceleration_limit: single|float|-1.0
    ball_search_wait: single|ms|5s
    include_in_ball_search: single|bool|True
    reset_position: single|float|0.5
    reset_events: dict|str:ms|machine_reset_phase_3, ball_starting, ball_will_end, service_mode_entered
    number: single|str|
    platform: single|str|None
settings:
    __valid_in__: machine
    label: single|str|
    sort: single|int|
    values: dict|str:str|
    key_type: single|enum(str,float,int)|str
    default: single|str|
    machine_var: single|str|None
shots:
    __valid_in__: mode
    profile: single|machine(shot_profiles)|default
    switch: list|machine(switches)|None
    switches: list|machine(switches)|None
    start_enabled: single|bool|None
    delay_switch: dict|machine(switches):ms|None
    persist_enable: single|bool|True
    playfield: single|machine(playfields)|playfield
    enable_events: dict|str:ms|None
    disable_events: dict|str:ms|None
    reset_events: dict|str:ms|None
    advance_events: dict|str:ms|None
    hit_events: dict|str:ms|None
    show_tokens: dict|str:str|None
shot_groups:
    __valid_in__: mode
    shots: list|machine(shots)|None
    rotate_events: dict|str:ms|None
    rotate_left_events: dict|str:ms|None
    rotate_right_events: dict|str:ms|None
    enable_events: dict|str:ms|None
    disable_events: dict|str:ms|None
    reset_events: dict|str:ms|None
    enable_rotation_events: dict|str:ms|None
    disable_rotation_events: dict|str:ms|None
shot_profiles:
    __valid_in__: machine, mode
    loop: single|bool|False
    show: single|str|None
    advance_on_hit: single|bool|True
    state_names_to_rotate: list|str|None
    state_names_to_not_rotate: list|str|None
    rotation_pattern: list|str|R
    show_when_disabled: single|bool|False
    block: single|bool|False
    states:
        show: single|str|None
        name: single|str|
        priority: single|int|0
        speed: single|float|1
        start_step: single|int|1
        loops: single|int|-1
        sync_ms: single|int|None
        manual_advance: single|bool|None
        show_tokens: dict|str:str|None
state_machines:
    __valid_in__: machine, mode
    states: dict|str:subconfig(state_machine_states)|
    transitions: list|subconfig(state_machine_transitions)|
    persist_state: single|bool|False
state_machine_transitions:
    source: list|str|
    target: single|str|
    events: list|str|
    events_when_transitioning: list|str|None
state_machine_states:
    label: single|str|None
    show_when_active: single|subconfig(show_config)|None
    events_when_started: list|str|None
    events_when_stopped: list|str|None
show_config:
    show: single|str|
    show_tokens: dict|str:str|None
    manual_advance: single|bool|None
    sync_ms: single|int|None
    loops: single|int|-1
    priority: single|int|0
    speed: single|float|1
    start_step: single|int|1
show_player:
    __valid_in__: machine, mode, show
    action: single|enum(play,stop,pause,resume,advance,step_back,update)|play
    show: single|str|None
    priority: single|int|0
    speed: single|float|1
    block_queue: single|bool|False
    start_step: single|template_int|1
    loops: single|int|-1
    sync_ms: single|int|None
    manual_advance: single|bool|False
    key: single|str|None
    show_tokens: dict|str:str|None
    events_when_played: list|str|None
    events_when_stopped: list|str|None
    events_when_looped: list|str|None
    events_when_paused: list|str|None
    events_when_resumed: list|str|None
    events_when_advanced: list|str|None
    events_when_stepped_back: list|str|None
    events_when_updated: list|str|None
    events_when_completed: list|str|None
show_pools:
    __valid_in__: machine, mode                      # todo add to validator

show_step:
    __valid_in__: None
    time: single|str|
    __allow_others__:
shows:
    __valid_in__: machine, mode                      # todo add to validator
slide_player:
    __valid_in__: machine, mode, show
    target: single|str|None
    background_color: single|kivycolor|000000ff
    priority: single|int|None                      # todo should this be 0?
    show: single|bool|True
    force: single|bool|False
    transition: ignore
    transition_out: ignore
    widgets: ignore
    expire: single|secs|None
    slide: single|str|None
    action: single|enum(play,remove)|play
slides:
    __valid_in__: machine, mode
    debug: single|bool|False
    expire: single|secs|None
    background_color: single|kivycolor|000000ff
    opacity: single|float|1.0
    transition_out: ignore
    __allow_others__:
snux:
    __valid_in__: machine
    flipper_enable_driver: single|machine(coils)|
    diag_led_driver: single|machine(coils)|
    platform: single|str|None
    console_log: single|enum(none,basic,full)|none
    file_log: single|enum(none,basic,full)|basic
smartmatrix:
    __valid_in__: machine
    port: single|str|
    baud: single|int|
    old_cookie: single|bool|False
    console_log: single|enum(none,basic,full)|none
    file_log: single|enum(none,basic,full)|basic
smart_virtual:
    __valid_in__: machine
    simulate_manual_plunger: single|bool|False
    simulate_manual_plunger_timeout: single|ms|10s
    console_log: single|enum(none,basic,full)|none
    file_log: single|enum(none,basic,full)|basic
sound_loop_player:
    __valid_in__: machine, mode, show
    __allow_others__:
    action: single|enum(play,stop,stop_looping,jump_to,play_layer,stop_layer,stop_looping_layer)|play
sound_loop_player_actions:
    play:
        action: ignore
        sound_loop_set: single|str|
        volume: single|gain|None
        fade_in: single|secs|None
        fade_out: single|secs|None
        start_at: single|secs|0
        timing: single|enum(now,loop_end,next_beat_interval,next_time_interval)|loop_end
        interval: single|float|1
        synchronize: single|bool|False
        events_when_played: list|str|use_sound_loop_setting
        events_when_stopped: list|str|use_sound_loop_setting
        events_when_looping: list|str|use_sound_loop_setting
        mode_end_action: single|enum(stop,stop_looping,use_sound_loop_setting)|use_sound_loop_setting
    stop:
        action: ignore
        fade_out: single|secs|None
    stop_looping:
        action: ignore
        none: ignore
    jump_to:
        action: ignore
        time: single|secs|0
    play_layer:
        action: ignore
        layer: single|int|
        volume: single|gain|None
        timing: single|enum(now,loop_end)|loop_end
        fade_in: single|secs|0
    stop_layer:
        action: ignore
        layer: single|int|
        fade_out: single|secs|0
    stop_looping_layer:
        action: ignore
        layer: single|int|
sound_loop_sets:
    __valid_in__: machine, mode
    sound: single|str|
    volume: single|gain|None
    tempo: single|float|60.0
    layers:
        sound: single|str|
        volume: single|gain|None
        initial_state: single|enum(play,stop)|play
    events_when_played: list|str|None
    events_when_stopped: list|str|None
    events_when_looping: list|str|None
    fade_in: single|secs|0
    fade_out: single|secs|0
    mode_end_action: single|enum(stop,stop_looping)|stop
sound_player:
    __valid_in__: machine, mode, show
    action: single|enum(play,stop,stop_looping,load,unload)|play
    track: single|str|use_sound_setting
    volume: single|gain|None
    pan: single|float|0
    loops: single|int|None
    priority: single|int|None
    start_at: single|secs|None
    fade_in: single|secs|None
    fade_out: single|secs|None
    about_to_finish_time: single|secs|-1
    max_queue_time: single|secs|-1
    events_when_played: list|str|use_sound_setting
    events_when_stopped: list|str|use_sound_setting
    events_when_looping: list|str|use_sound_setting
    events_when_about_to_finish: list|str|use_sound_setting
    mode_end_action: single|enum(stop,stop_looping,use_sound_setting)|use_sound_setting
    key: single|str|None
sound_pools:
    __valid_in__: machine, mode                      # todo add to validator
sound_system:
    __valid_in__: machine
    enabled: single|bool|True
    buffer: single|int|2048
    frequency: single|int|44100
    channels: single|int|1
    master_volume: single|gain|0.5
    tracks:
        common:
            type: single|enum(standard,sound_loop,playlist)|standard
            volume: single|gain|0.5
            events_when_played: list|str|None
            events6_when_stopped: list|str|None
            events_when_paused: list|str|None
            events_when_resumed: list|str|None
            ducking:
                target: list|str|
                delay: single|secs|0
                attack: single|secs|10ms
                attenuation: single|gain|1.0
                release_point: single|secs|0
                release: single|secs|10ms
        standard:
            simultaneous_sounds: single|int|8
        sound_loop:
            max_layers: single|int|8
        playlist:
            crossfade_time: single|secs|0
sounds:
    __valid_in__: machine, mode
    file: single|str|None
    track: single|str|None
    volume: single|gain|0.5
    streaming: single|bool|False
    loops: single|int|0
    priority: single|int|0
    start_at: single|secs|0
    fade_in: single|secs|0
    fade_out: single|secs|0
    about_to_finish_time: single|secs|None
    max_queue_time: single|secs|None
    simultaneous_limit: single|int|None
    stealing_method: single|enum(skip,oldest,newest)|oldest
    events_when_played: list|str|None
    events_when_stopped: list|str|None
    events_when_looping: list|str|None
    events_when_about_to_finish: list|str|None
    mode_end_action: single|enum(stop,stop_looping)|stop_looping
    key: single|str|None
    markers: ignore                                 # todo add subconfig
    ducking:
        target: list|str|
        delay: single|secs|0
        attack: single|secs|10ms
        attenuation: single|gain|1.0
        release_point: single|secs|0
        release: single|secs|10ms
spike:
    __valid_in__: machine
    debug: single|bool|False
    port: single|str|
    baud: single|int|
    runtime_baud: single|int|921600
    flow_control: single|bool|False
    nodes: list|int|
    poll_hz: single|int|1000
    use_send_key: single|bool|False
    connection: single|enum(shell)|shell
    console_log: single|enum(none,basic,full)|none
    file_log: single|enum(none,basic,full)|basic
    wait_times: dict|int:int|None
steppers:
    __valid_in__: machine
    mode: single|enum(position,velocity)|position
    named_positions: dict|float:str|None
    pos_min: single|float|0.0
    pos_max: single|float|1.0
    move_current: single|int|20
    hold_current: single|int|0
    microstep_per_fullstep: single|int|16
    velocity_limit: single|float|1.0
    acceleration_limit: single|float|1.0
    homing_direction: single|enum(clockwise,counterclockwise)|clockwise
    homing_speed: single|float|1.0
    fullstep_per_userunit: single|float|1.0
    ball_search_min: single|float|0.0
    ball_search_max: single|float|1.0
    ball_search_wait: single|ms|5s
    include_in_ball_search: single|bool|True
    reset_position: single|float|0.0
    reset_events: dict|str:ms|machine_reset_phase_3, ball_starting, ball_will_end, service_mode_entered
    number: single|str|
    platform: single|str|None
    debug: single|bool|False
switch_player:
    __valid_in__: machine
    start_event: single|str|machine_reset_phase_3
    steps: ignore
sequence_shots:
    __valid_in__: machine, mode
    switch_sequence: list|machine(switches)|None
    event_sequence: list|str|None
    cancel_switches: list|machine(switches)|None
    cancel_events: dict|str:ms|None
    delay_switch_list: dict|machine(switches):ms|None
    delay_event_list: dict|str:ms|None
    sequence_timeout: single|ms|0
    playfield: single|machine(playfields)|playfield
switches:
    __valid_in__: machine
    number: single|str|
    type: single|enum(NC,NO)|NO
    debounce: single|enum(auto,quick,normal)|auto
    ignore_window_ms: single|ms|0
    events_when_activated: list|str|None
    events_when_deactivated: list|str|None
    platform: single|str|None
    platform_settings: single|dict|None
    x: single|float|None
    y: single|float|None
    z: single|float|None
fast_switches:
    debounce_open: single|str|None
    debounce_close: single|str|None
system11:
    __valid_in__: machine
    ac_relay_delay_ms: single|ms|75ms
    ac_relay_driver: single|machine(coils)|
text_strings:
    __valid_in__: machine, mode                 # todo add to validator
tilt:
    __valid_in__: machine, mode
    tilt_slam_tilt_events: list|str|None
    tilt_warning_events: list|str|None
    tilt_events: list|str|None
    tilt_warning_switch_tag: single|str|tilt_warning
    tilt_switch_tag: single|str|tilt
    slam_tilt_switch_tag: single|str|slam_tilt
    warnings_to_tilt: single|template_int|3
    reset_warnings_events: list|str|ball_will_end
    multiple_hit_window: single|ms|300ms
    settle_time: single|ms|5s
    tilt_warnings_player_var: single|str|tilt_warnings
timed_switches:
    __valid_in__: machine, mode
    switches: list|machine(switches)|None
    switch_tags: list|str|None
    time: single|ms|
    state: single|enum(active,inactive)|active
    events_when_active: list|str|None
    events_when_released: list|str|None
timers:
    __valid_in__: mode
    debug: single|bool|False
    start_value: single|template_int|0
    end_value: single|template_int|None
    direction: single|str|up
    max_value: single|int|None
    tick_interval: single|template_secs|1s
    start_running: single|bool|False
    control_events: list|subconfig(timer_control_events)|None
    restart_on_complete: single|bool|False
    bcp: single|bool|False
    console_log: single|enum(none,basic,full)|none
    file_log: single|enum(none,basic,full)|basic
timer_control_events:  # subconfig for mode timers
    __valid_in__: None
    action: single|enum(add,subtract,jump,start,stop,reset,restart,pause,set_tick_interval,change_tick_interval,\
reset_tick_interval)|
    event: single|str|
    value: single|int|None
track_player:
    __valid_in__: machine, mode, show
    action: single|enum(play,stop,pause,set_volume,stop_all_sounds)|
    volume: single|gain|None
    fade: single|secs|0.1sec
transitions:
    __valid_in__: None
    push:
        type: single|str|
        direction: single|str|left
        easing: single|str|out_quad
        duration: single|secs|1
    move_in:
        type: single|str|
        direction: single|str|left
        easing: single|str|out_quad
        duration: single|secs|1
    move_out:
        type: single|str|
        direction: single|str|left
        easing: single|str|out_quad
        duration: single|secs|1
    fade:
        type: single|str|
        duration: single|secs|1
    swap:
        type: single|str|
        duration: single|secs|2
    card:
        type: single|str|
        mode: single|enum(push,pop)|push
    wipe:
        type: single|str|
    fade_back:
        type: single|str|
        duration: single|secs|2
    rise_in:
        type: single|str|
        duration: single|secs|2
    none:
        type: ignore

    # clearcolor
    # fs
    # vs
trinamics_steprocker:
    __valid_in__: machine
    port: single|str|
<<<<<<< HEAD
variable_player:
    __valid_in__: modes
    int: single|template_int|0
    float: single|template_float|None
    string: single|str|None
    block: single|bool|False
    action: single|enum(add,set,add_machine,set_machine)|add
    player: single|int|None
=======
    debug: single|bool|False
>>>>>>> 2408c49c
video_pools:
    __valid_in__: machine, mode                      # todo add to validator
videos:
    __valid_in__: machine, mode
    file: single|str|None
    load: single|str|None
    auto_play: single|bool|True
virtual_platform_start_active_switches:
    __valid_in__: machine                           # todo add to validator
widget_player:
    __valid_in__: machine, mode, show
    slide: single|str|None
    action: single|enum(add,remove,update)|add
    key: single|str|None
    widget_settings: ignore
    target: single|str|None
widget_styles:
    __valid_in__: machine, mode, show
    color: single|kivycolor|ffffffff
    __allow_others__:
widgets:
    __valid_in__: machine, mode
    common:
        type: single|str|
        x: single|str|None
        y: single|str|None
        anchor_x: single|str|center
        anchor_y: single|str|center
        round_anchor_x: single|str|None
        round_anchor_y: single|str|None
        opacity: single|float|1.0
        z: single|int|0
        animations: ignore
        reset_animations_events: list|str|None
        color: single|kivycolor|ffffffff
        style: single|str|None
        adjust_top: single|int|0
        adjust_bottom: single|int|0
        adjust_left: single|int|0
        adjust_right: single|int|0
        expire: single|secs|None
        key: single|str|None
    animations:
        property: list|str|
        value: list|str|
        relative: single|bool|False
        duration: single|secs|1
        timing: single|enum(after_previous,with_previous)|after_previous
        repeat: single|bool|False
        easing: single|str|linear
    bezier:
        points: list|num|
        thickness: single|float|1.0
        cap: single|str|round
        joint: single|str|round
        cap_precision: single|int|10
        joint_precision: single|int|10
        close: single|bool|False
        precision: single|int|180
        rotation: single|float|0
        scale: single|float|1.0
    camera:
        width: single|num|
        height: single|num|
        camera_index: single|int|-1
    display:
        width: single|num|
        height: single|num|
        source_display: single|str|dmd
        effects: ignore
    ellipse:
        width: single|num|
        height: single|num|
        segments: single|int|180
        angle_start: single|int|0
        angle_end: single|int|360
        rotation: single|float|0
        scale: single|float|1.0
    image:
        allow_stretch: single|bool|False
        fps: single|int|10
        loops: single|int|-1
        keep_ratio: single|bool|False
        image: single|str|
        height: single|int|0
        width: single|int|0
        auto_play: single|bool|True
        start_frame: single|int|0                          # todo
        rotation: single|int|0
        scale: single|float|1.0
    line:
        points: list|num|
        thickness: single|float|1.0
        cap: single|str|round
        joint: single|str|round
        cap_precision: single|int|10
        joint_precision: single|int|10
        close: single|bool|False
    points:
        points: list|num|
        pointsize: single|float|1.0
        rotation: single|int|0
        scale: single|float|1.0
    quad:
        points: list|num|
        rotation: single|int|0
        scale: single|float|1.0
    rectangle:
        width: single|float|
        height: single|float|
        corner_radius: single|int|0
        corner_segments: single|int|10
        rotation: single|int|0
        scale: single|float|1.0
    text:
        text: single|str|
        font_size: single|num|15
        font_name: ignore
        bitmap_font: single|bool|False
        font_kerning: single|bool|True
        bold: single|bool|False
        italic: single|bool|False
        number_grouping: single|bool|False
        min_digits: single|int|0
        halign: single|str|center
        valign: single|str|middle
        rotation: single|int|0
        scale: single|float|1.0
        casing: single|str|None
        # outline_color: single|kivycolor|ffffffff
        # outline_width: single|int|0
        # text_size: single|int|None  # sets width of bounding box, not font
        # shorten: single|bool|None
        # mipmap: single|bool|None
        # markup: single|bool|None
        # line_height: single|float|None
        # max_lines: single|int|None
        # strip: single|bool|None
        # shorten_from: single|str|None
        # split_str: single|str|None
        # unicode_errors: single|str|None
        # antialias: single|bool|False      # todo
    text_input:
        key: single|str|
        initial_char: single|str|A
        font_size: single|num|15
        font_name: ignore
        halign: single|str|center
        valign: single|str|middle
        shift_left_event: single|str|sw_left_flipper
        shift_right_event: single|str|sw_right_flipper
        select_event: single|str|sw_start
        abort_event: single|str|sw_esc
        force_complete_event: single|str|None
        bold: single|bool|False
        italic: single|bool|False
        number_grouping: single|bool|False
        min_digits: single|int|0
        max_chars: single|int|3
        char_list: "single|str|ABCDEFGHIJKLMNOPQRSTUVWXYZ_- "
        keep_selected_char: single|bool|True
        dynamic_x: single|bool|True
        dynamic_x_pad: single|int|0
    triangle:
        points: list|num|
        rotation: single|int|0
        scale: single|float|1.0
    video:
        video: single|str|
        height: single|int|0
        width: single|int|0
        volume: single|float|1.0
        auto_play: single|bool|True
        end_behavior: single|enum(loop,pause,stop)|stop
        control_events: list|subconfig(video_control_events)|None
video_control_events:
    __valid_in__: None
    action: single|enum(play,pause,stop,seek,volume,position)|
    event: single|str|
    value: single|float|None

window:
    __valid_in__: machine
    icon: single|str|None
    title: single|str|Mission Pinball Framework v{}
    source_display: single|str|default
    borderless: single|bool_int|0
    resizable: single|bool_int|1
    fullscreen: single|bool_int|0
    show_cursor: single|bool_int|1
    exit_on_escape: single|bool|true
    height: single|int|600
    maxfps: single|int|60
    width: single|int|800
    minimum_width: single|int|0
    minimum_height: single|int|0
    left: single|int|None
    top: single|int|None
    no_window: single|bool|False
    effects: ignore
'''.format(__version__)<|MERGE_RESOLUTION|>--- conflicted
+++ resolved
@@ -1460,7 +1460,7 @@
 trinamics_steprocker:
     __valid_in__: machine
     port: single|str|
-<<<<<<< HEAD
+    debug: single|bool|False
 variable_player:
     __valid_in__: modes
     int: single|template_int|0
@@ -1469,9 +1469,6 @@
     block: single|bool|False
     action: single|enum(add,set,add_machine,set_machine)|add
     player: single|int|None
-=======
-    debug: single|bool|False
->>>>>>> 2408c49c
 video_pools:
     __valid_in__: machine, mode                      # todo add to validator
 videos:
