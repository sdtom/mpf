# config_version=2
# This file contains configuration options for the MPF itself, including
# default settings for your machine-wide game-specific config files.

# You should create specific subfolders for each game you want to make and put
# config files there to override these defaults.

mpf:
    system_modules: !!omap  # order is important here
        - timing: mpf.system.timing.Timing
        - events: mpf.system.events.EventManager
        - switch_controller: mpf.system.switch_controller.SwitchController
        - ball_controller: mpf.system.ball_controller.BallController
        - mode_controller: mpf.system.mode_controller.ModeController
        - light_controller: mpf.system.light_controller.LightController
        - bcp: mpf.system.bcp.BCP
        - logic_blocks: mpf.system.logic_blocks.LogicBlocks
        - scoring: mpf.system.scoring.ScoreController
        - device_manager: mpf.system.device_manager.DeviceManager
        - shot_controller: mpf.system.shot_controller.ShotController

    device_modules:
        driver.Driver
        switch.Switch
        matrix_light.MatrixLight
        led.LED
        gi.GI
        autofire.AutofireCoil
        ball_device.BallDevice
        drop_target.DropTarget
        drop_target.DropTargetBank
        shot.Shot
        shot.ShotGroup
        flipper.Flipper
        diverter.Diverter
        score_reel.ScoreReel
        score_reel.ScoreReelGroup
        flasher.Flasher
        playfield_transfer.PlayfieldTransfer
        ball_lock.BallLock
        multiball.Multiball
        ball_save.BallSave
    
    plugins:
        auditor
        ball_save
        ball_search
        info_lights
        osc
        socket_events
        switch_player

    paths:
        scriptlets: scriptlets
        shows: shows
        audits: audits/audits.yaml
        machine_files: machine_files
        config: config
        modes: modes

    default_pulse_ms: 10
    default_flash_ms: 50
    auto_create_switch_events: True
    switch_event_active: "%_active"
    switch_event_inactive: "%_inactive"
    switch_tag_event: sw_%
    
    device_events:
        autofire_coils:
            enable: ball_started
            disable: ball_ending, tilt, slam_tilt
        ball_devices:
            request_ball:
            stop:
            eject:
            eject_all:
        ball_locks:
            enable: ball_started
            disable: ball_ending, tilt, slam_tilt
            reset: machine_reset_phase_3
        ball_saves:
            enable:
            disable: ball_ending, tilt, slam_tilt
        diverters:
            enable:
            disable:
            activate:
            deactivate:
        drop_targets:
            enable: ball_started
            disable: ball_ending, tilt, slam_tilt
            reset: ball_starting, machine_reset_phase_3
            knockdown:
            hit:
            remove_profile:
            advance:
        drop_target_banks:
            enable: ball_started
            disable: ball_ending, tilt, slam_tilt
            reset: machine_reset_phase_3, ball_starting
            advance:
        coils:
            enable:
            disable:
            pulse:
        flashers:
            flash:
        flippers:
            enable: ball_started
            disable: ball_ending, tilt, slam_tilt
            enable_no_hold:
            invert:
        gis:
            enable: machine_reset_phase_3
            disable:
        matrix_lights:
            "on":
            "off":
<<<<<<< HEAD
        shots:
=======
        multiballs:
            enable: ball_started
            disable: ball_ending, tilt, slam_tilt
            reset: machine_reset_phase_3
            start:
            stop:
        targets:
>>>>>>> 7e51630e
            enable: ball_started
            disable: ball_ending, tilt, slam_tilt
            reset:
            advance:
            hit:
            remove_profile:
        shot_groups:
            enable: ball_started
            disable: ball_ending, tilt, slam_tilt
            reset:
            rotate_left:
            rotate_right:
            advance:


# Default settings for machines. All can be overridden

machine:
    Balls Installed: 1
    Min Balls: 1
    Max Balls: 6

timing:
    hz: 30
    hw_thread_sleep_ms: 1

hardware:
    platform: virtual
    coils: default
    switches: default
    matrix_lights: default
    leds: default
    dmd: default
    gis: default
    flashers: default

p_roc:
    lamp_matrix_strobe_time: 100
    watchdog_time: 1000
    use_watchdog: True

fast:
    baud: 921600
    watchdog: 1s
    default_debounce_close: 10ms
    default_debounce_open: 30ms

modes:
    - attract
    - game


led_settings:
    brightness_compensation: 1.0
    default_led_fade_ms: 100
    gamma: 2.5
    whitepoint: 1.0, 1.0, 1.0
    linear_slope: 1.0
    linear_cutoff: 0.0
    keyframe_interpolation: True
    dithering: True

game:
    Balls per game: 3
    Max players per game: 4

auditor:
    save_events:
        game_started
        ball_ended
        game_ended
    num_player_top_records: 10
    audit:
        shots
        switches
        events
        player
    events:
        ball_search_begin_phase1
        game_started
        game_ended
    player:
        score

ball_search:
    Secs until ball search start: 10
    Secs between ball search rounds: 3
    Secs between ball search coils: .15
    If ball search fails: Keep Looking

logic_blocks:

    counters:

        tilt:
            count_events: sw_tilt
            event_when_hit: tilt_hit
            count_complete_value: 3
            events_when_complete: tilt
            multiple_hit_window: 500ms
            reset_each_ball: yes

        slam_tilt:
            count_events: sw_slamTilt
            count_complete_value: 1
            events_when_complete: slam_tilt

displaydefaults:
    text:
        font: default
        size: 10
        opaque: false
        v_pos: center
        h_pos: center
        x: 0
        y: 0
        time: 0s
        text_color: ffffff
        background_color: 000000
        text_shade: 15
        background_shade: 0
        antialias: False

fonts:
    default:
        file: Quadrit.ttf
        size: 10
        crop_top: 2
        crop_bottom: 3
    space title huge:
        file: DEADJIM.TTF
        size: 29
        antialias: yes
        crop_top: 3
        crop_bottom: 3
    space title:
        file: DEADJIM.TTF
        size: 21
        antialias: yes
        crop_top: 2
        crop_bottom: 3
    medium:
        file: pixelmix.ttf
        size: 8
        crop_top: 1
        crop_bottom: 1
    small:
        file: smallest_pixel-7.ttf
        size: 9
        crop_top: 2
        crop_bottom: 3
    tall title:
       file: big_noodle_titling.ttf
       size: 20

textstrings:
    volume_zero: OFF
    volume_max: MAX

asset_defaults:
    shows:
        default:
            load: preload

bcp:
    connections:
        local_display:
            host: localhost
            port: 5050
            connection_attempts: 5
            require_connection: no

    event_map:
        ball_started:
            command: ball_start
            params:
                player: "%player"
                ball: "%ball"

        ball_ending:
            command: ball_end

        attract_start:
            command: attract_start

        attract_stop:
            command: attract_stop

        game_ended:
            command: game_end

        player_turn_start:
            command: player_turn_start
            params:
                player: "%number"

    player_variables:
      __all__

volume:
    tracks:
        master: 20
        voice: 20
        sfx: 20
        music: 20
    steps: 20

open_pixel_control:
    host: localhost
    port: 7890
    connection_required: no
    connection_attempts: -1
    number_format: int

triggers:
    assets_to_load:
        bcp_name: assets_to_load
        params:
            assets: "%assets"
    assets_loading_complete:
        bcp_name: assets_loading_complete

shot_profiles:
    default:
        steps:
          - name: unlit
            light_script: "off"
          - name: lit
            light_script: "on"
                
    drop_target:
        steps:
          - name: up
            light_script: "off"
          - name: down
            light_script: "on"
    hit_me:
        steps:
            - name: active
              light_script: flash
              repeat: yes
              tocks_per_sec: 5
            - name: complete
              light_script: "off"

light_scripts:
    flash:
        - tocks: 1
          color: ff
        - tocks: 1
          color: 0
    "on":
        - tocks: 1
          color: ff
    "off":
        - tocks: 1
          color: 0<|MERGE_RESOLUTION|>--- conflicted
+++ resolved
@@ -116,17 +116,13 @@
         matrix_lights:
             "on":
             "off":
-<<<<<<< HEAD
-        shots:
-=======
         multiballs:
             enable: ball_started
             disable: ball_ending, tilt, slam_tilt
             reset: machine_reset_phase_3
             start:
             stop:
-        targets:
->>>>>>> 7e51630e
+        shots:
             enable: ball_started
             disable: ball_ending, tilt, slam_tilt
             reset:
