""" Contains the MatrixLight parent classes. """

from operator import itemgetter

from mpf.core.system_wide_device import SystemWideDevice


class MatrixLight(SystemWideDevice):
    """ Represents a light connected to a traditional lamp matrix in a pinball
    machine.

    This light could be an incandescent lamp or a replacement single-color
    LED. The key is that they're connected up to a lamp matrix.

    """

    config_section = 'matrix_lights'
    collection = 'lights'
    class_label = 'light'
    machine = None

    lights_to_update = set()

    @classmethod
    def device_class_init(cls, machine):

        cls.machine = machine

        machine.validate_machine_config_section('matrix_light_settings')

        # todo make time configurable
        machine.clock.schedule_interval(cls.update_matrix_lights, 0, -100)

        machine.mode_controller.register_stop_method(cls.mode_stop)

    @classmethod
    def update_matrix_lights(cls, dt):
        del dt
        # called periodically (default at the end of every frame) to actually
        # write the new light states to the hardware
        if MatrixLight.lights_to_update:
            for light in MatrixLight.lights_to_update:
                light.update_hw_light()

            MatrixLight.lights_to_update = set()

    @classmethod
    def mode_stop(cls, mode):
        for light in cls.machine.lights:
            light.remove_from_stack_by_mode(mode)

    def __init__(self, machine, name):
        super().__init__(machine, name)

        self.x = None
        self.y = None

        self.fade_in_progress = False
        self.default_fade_ms = None

        self.registered_handlers = list()

        self.stack = list()
        """A list of dicts which represents different commands that have come
        in to set this light to a certain brightness (and/or fade). Each entry
        in the list contains the following key/value pairs:

        priority: The relative priority of this brightness command. Higher
            numbers take precedent, and the highest priority entry will be the
            command that's currently active. In the event of a tie,
            whichever entry was added last wins (based on 'start_time' below).
        start_time: The clock time when this command was added. Primarily used
            to calculate fades, but also used as a tie-breaker for multiple
            entries with the same priority.
        start_brightness: Brightness this light when this command came in.
        dest_time: Clock time that represents when a fade (from
            start_brightness to dest_brightness ) will be done. If this is 0,
            that means there is no fade. When a fade is complete, this value is
             reset to 0.
        dest_brightness: Brightness of the destination this light is fading
            to. If a command comes in with no fade, then this will be the same
            as the 'brightness' below.
        brightness: The current brightness of the light based on this command.
            (0-255) This value is updated automatically as fades progress, and
            it's the value that's actually written to the hardware.
        key: An arbitrary unique identifier to keep multiple entries in the
            stack separate. If a new brightness command comes in with a key
            that already exists for an entry in the stack, that entry will be
            replaced by the new entry. The key is also used to remove entries
            from the stack (e.g. when shows or modes end and they want to
            remove their commands from the light).
        mode: Optional mode where the brightness was set. Used to remove
            entries when a mode ends.

        """

    def _initialize(self):
        self.load_platform_section('matrix_lights')

        self.hw_driver = self.platform.configure_matrixlight(self.config)

        if self.config['fade_ms'] is not None:
            self.default_fade_ms = self.config['fade_ms']
        elif self.machine.config['matrix_light_settings']:
            self.default_fade_ms = (
                self.machine.config['matrix_light_settings']['default_light_fade_ms'])
        else:
            self.default_fade_ms = 0

        if 'x' in self.config:
            self.x = self.config['x']

        if 'y' in self.config:
            self.y = self.config['y']

<<<<<<< HEAD
    # pylint: disable-msg=too-many-arguments
    def on(self, brightness=255, fade_ms=0, priority=0, key=None, mode=None,
=======
    def on(self, brightness=255, fade_ms=None, priority=0, key=None, mode=None,
>>>>>>> d93d9898
           **kwargs):
        """Adds or updates a brightness entry in this lights's stack, which is
        how you tell this light how bright you want it to be.

        Args:
            brightness: How bright this light should be, as an int between 0
                and 255. 0 is off. 255 is full on. Note that matrix lights in
                older (even WPC) machines had slow matrix update speeds, and
                effective brightness levels will be far less than 255.
            fade_ms: Int of the number of ms you want this light to fade to the
                brightness in. A value of 0 means it's instant. A value of
                None (the default) means that it will use this lights's and/or
                the machine's default fade_ms setting.
            priority: Int value of the priority of these incoming settings. If
                this light has current settings in the stack at a higher
                priority, the settings you're adding here won't take effect.
                However they're still added to the stack, so if the higher
                priority settings are removed, then the next-highest apply.
            key: An arbitrary identifier (can be any immutable object) that's
                used to identify these settings for later removal. If any
                settings in the stack already have this key, those settings
                will be replaced with these new settings.
            mode: Optional mode instance of the mode that is setting this
                brightness. When a mode ends, entries from the stack with that
                mode will automatically be removed.
            **kwargs: Not used. Only included so this method can be used as
                an event callback since events could pass random kwargs.
        """

        del kwargs

        if self.debug:
            self.log.debug("Received on() command. brightness: %s, fade_ms: %s"
                           "priority: %s, key: %s", brightness, fade_ms,
                           priority, key)

        if fade_ms is None:
            fade_ms = self.default_fade_ms

        if priority < self._get_priority_from_key(key):
            if self.debug:
                self.log.debug("Incoming priority is lower than an existing "
                               "stack item with the same key. Not adding to "
                               "stack.")

            return

        self._add_to_stack(brightness, fade_ms, priority, key, mode)

    # pylint: disable-msg=too-many-arguments
    def _add_to_stack(self, brightness, fade_ms, priority, key, mode):
        curr_brightness = self.get_brightness()

        self.remove_from_stack_by_key(key)

        if fade_ms:
            new_brightness = curr_brightness
            dest_time = self.machine.clock.get_time() + (fade_ms / 1000)
        else:
            new_brightness = brightness
            dest_time = 0

        self.stack.append(dict(priority=priority,
                               start_time=self.machine.clock.get_time(),
                               start_brightness=curr_brightness,
                               dest_time=dest_time,
                               dest_brightness=brightness,
                               brightness=new_brightness,
                               key=key,
                               mode=mode))

        self.stack.sort(key=itemgetter('priority', 'start_time'), reverse=True)

        if self.debug:
            self.log.debug("+-------------- Adding to stack ----------------+")
            self.log.debug("priority: %s", priority)
            self.log.debug("start_time: %s", self.machine.clock.get_time())
            self.log.debug("start_brightness: %s", curr_brightness)
            self.log.debug("dest_time: %s", dest_time)
            self.log.debug("dest_brightness: %s", brightness)
            self.log.debug("brightness: %s", new_brightness)
            self.log.debug("key: %s", key)

        MatrixLight.lights_to_update.add(self)

    def clear_stack(self):
        """Removes all entries from the stack and resets this light to 'off'."""
        self.stack[:] = []

        if self.debug:
            self.log.debug("Clearing Stack")

        MatrixLight.lights_to_update.add(self)

    def remove_from_stack_by_key(self, key):
        """Removes a group of brightness settings from the stack.

        Args:
            key: The key of the settings to remove (based on the 'key'
                parameter that was originally passed to the brightness() method.)

        This method triggers a light update, so if the highest priority settings
        were removed, the light will be updated with whatever's below it. If no
        settings remain after these are removed, the light will turn off.

        """

        if self.debug:
            self.log.debug("Removing key '%s' from stack", key)

        self.stack[:] = [x for x in self.stack if x['key'] != key]
        MatrixLight.lights_to_update.add(self)

    def remove_from_stack_by_mode(self, mode):
        """Removes a group of brightness settings from the stack.

        Args:

        This method triggers a light update, so if the highest priority settings
        were removed, the light will be updated with whatever's below it. If no
        settings remain after these are removed, the light will turn off.

        """

        if self.debug:
            self.log.debug("Removing mode '%s' from stack", mode)

        self.stack[:] = [x for x in self.stack if x['mode'] != mode]
        MatrixLight.lights_to_update.add(self)

    def get_brightness(self):
        """Returns an RGBColor() instance of the 'color' setting of the highest
        color setting in the stack. This is usually the same color as the
        physical LED, but not always (since physical LEDs are updated once per
        frame, this value could vary.

        Also note the color returned is the "raw" color that does has not had
        the color correction profile applied.

        """
        try:
            return self.stack[0]['brightness']
        except IndexError:
            return 0

    def _get_priority_from_key(self, key):
        try:
            return [x for x in self.stack if x['key'] == key][0]['priority']
        except IndexError:
            return 0

    def update_hw_light(self):
        """Physically updates the light hardware object based on the
        'brightness' setting of the highest priority setting from the stack.

        This method is automatically called whenever a brightness change has been
        made (including when fades are active).

        """
        if not self.stack:
            self.off()

        # if there's a current fade, but the new command doesn't have one
        if not self.stack[0]['dest_time'] and self.fade_in_progress:
            self._stop_fade_task()

        # If the new command has a fade, but the fade task isn't running
        if self.stack[0]['dest_time'] and not self.fade_in_progress:
            self._setup_fade()

        # If there's no current fade and no new fade, or a current fade and new
        # fade
        else:
            self.hw_driver.on(self.stack[0]['brightness'])

            if self.registered_handlers:
                # Handlers are not sent brightness corrected brightnesss
                # todo make this a config option?
                for handler in self.registered_handlers:
                    handler(light_name=self.name,
                            brightness=self.stack[0]['brightness'])

    def off(self, fade_ms=0, priority=0, key=None, mode=None, **kwargs):
        """Turns this light off.

        Args:
            fade_ms: Int of the number of ms you want this light to fade to the
                brightness in. A value of 0 means it's instant. A value of
                None (the default) means that it will use this lights's and/or
                the machine's default fade_ms setting.
            priority: Int value of the priority of these incoming settings. If
                this light has current settings in the stack at a higher
                priority, the settings you're adding here won't take effect.
                However they're still added to the stack, so if the higher
                priority settings are removed, then the next-highest apply.
            key: An arbitrary identifier (can be any immutable object) that's
                used to identify these settings for later removal. If any
                settings in the stack already have this key, those settings
                will be replaced with these new settings.
            mode: Optional mode instance of the mode that is setting this
                brightness. When a mode ends, entries from the stack with that
                mode will automatically be removed.
            **kwargs: Not used. Only included so this method can be used as
                an event callback since events could pass random kwargs.
        """
        del kwargs
        self.on(brightness=0, fade_ms=fade_ms, priority=priority, key=key,
                mode=mode)

    def add_handler(self, callback):
        """Registers a handler to be called when this light changes state."""
        self.registered_handlers.append(callback)

    def remove_handler(self, callback=None):
        """Removes a handler from the list of registered handlers."""
        if not callback:  # remove all
            self.registered_handlers = []
            return

        if callback in self.registered_handlers:
            self.registered_handlers.remove(callback)

    def _setup_fade(self):

        if self.fade_in_progress:
            return

        self.fade_in_progress = True

        if self.debug:
            self.log.debug("Setting up the fade task")

        self.machine.clock.schedule_interval(self._fade_task, 0)

    def _fade_task(self, dt):
        del dt

        # not sure why this is needed, but sometimes the fade task tries to
        # run even though self.fade_in_progress is False. Maybe
        # clock.unschedule doesn't happen right away?
        if not self.fade_in_progress:
            return

        try:
            brightness_settings = self.stack[0]
        except IndexError:
            self._stop_fade_task()
            return

        # todo
        if not brightness_settings['dest_time']:
            return

        # figure out the ratio of how far along we are
        try:
            ratio = ((self.machine.clock.get_time() -
                      brightness_settings['start_time']) /
                     (brightness_settings['dest_time'] -
                      brightness_settings['start_time']))
        except ZeroDivisionError:
            ratio = 1.0

        if self.debug:
            self.log.debug("Fade task, ratio: %s", ratio)

        if ratio >= 1.0:  # fade is done
            self._end_fade()
            brightness_settings['brightness'] = (
                brightness_settings['dest_brightness'])
        else:
            brightness_settings['brightness'] = (
                brightness_settings['start_brightness'] +
                int((brightness_settings['dest_brightness'] -
                    brightness_settings['start_brightness']) * ratio))

        MatrixLight.lights_to_update.add(self)

    def _end_fade(self):
        # stops the fade and instantly sets the light to its destination brightness
        self._stop_fade_task()
        self.stack[0]['dest_time'] = 0

    def _stop_fade_task(self):
        # stops the fade task. Light is left in whatever state it was in
        self.fade_in_progress = False
        self.machine.clock.unschedule(self._fade_task)

        if self.debug:
            self.log.debug("Stopping fade task")<|MERGE_RESOLUTION|>--- conflicted
+++ resolved
@@ -113,12 +113,7 @@
         if 'y' in self.config:
             self.y = self.config['y']
 
-<<<<<<< HEAD
-    # pylint: disable-msg=too-many-arguments
-    def on(self, brightness=255, fade_ms=0, priority=0, key=None, mode=None,
-=======
     def on(self, brightness=255, fade_ms=None, priority=0, key=None, mode=None,
->>>>>>> d93d9898
            **kwargs):
         """Adds or updates a brightness entry in this lights's stack, which is
         how you tell this light how bright you want it to be.
